--- conflicted
+++ resolved
@@ -57,20 +57,11 @@
 import org.elasticsearch.indices.IndicesService;
 import org.elasticsearch.indices.breaker.CircuitBreakerService;
 
-<<<<<<< HEAD
+import com.carrotsearch.hppc.LongArrayList;
+import com.carrotsearch.hppc.cursors.LongCursor;
+
 import io.crate.common.annotations.VisibleForTesting;
 import io.crate.common.collections.Lists;
-import io.crate.data.Input;
-=======
-import com.carrotsearch.hppc.LongArrayList;
-import com.carrotsearch.hppc.cursors.LongCursor;
-
-import io.crate.breaker.RateLimitedRamAccounting;
-import io.crate.common.annotations.VisibleForTesting;
-import io.crate.common.collections.Lists;
-import io.crate.data.breaker.BlockBasedRamAccounting;
-import io.crate.data.breaker.RamAccounting;
->>>>>>> 51afe149
 import io.crate.exceptions.RelationUnknown;
 import io.crate.execution.engine.collect.DocInputFactory;
 import io.crate.execution.engine.fetch.FetchId;
@@ -267,14 +258,9 @@
     }
 
     private static class ColumnCollector<T> {
-<<<<<<< HEAD
-        LuceneCollectorExpression<?> collector;
-        Input<?> input;
+
+        LuceneCollectorExpression<?> expression;
         final ColumnSketchBuilder<T> statsBuilder;
-=======
-        LuceneCollectorExpression<?> expression;
-        final ColumnStatsBuilder<T> statsBuilder;
->>>>>>> 51afe149
 
         private ColumnCollector(ColumnSketchBuilder<T> statsBuilder) {
             this.statsBuilder = statsBuilder;
@@ -285,15 +271,9 @@
         }
 
         @SuppressWarnings("unchecked")
-<<<<<<< HEAD
         void collect(int docId) {
-            collector.setNextDocId(docId);
-            statsBuilder.add((T) input.value());
-=======
-        void collect(int docId, RamAccounting ramAccounting) {
             expression.setNextDocId(docId);
-            statsBuilder.add((T) expression.value(), ramAccounting);
->>>>>>> 51afe149
+            statsBuilder.add((T) expression.value());
         }
     }
 
@@ -320,10 +300,10 @@
         long idCount;
 
         private ColumnSampler(
-            List<ColumnCollector<?>> expressions,
+            List<ColumnCollector<?>> collectors,
             IntFunction<ShardExpressions> shardSupplier
         ) {
-            this.collectors = expressions;
+            this.collectors = collectors;
             this.shardSupplier = shardSupplier;
         }
 
@@ -375,13 +355,8 @@
 
         protected boolean collect(int doc) {
             try {
-<<<<<<< HEAD
-                for (var expression : expressions) {
-                    expression.collect(doc);
-=======
                 for (var collector : collectors) {
-                    collector.collect(doc, ramAccounting);
->>>>>>> 51afe149
+                    collector.collect(doc);
                 }
                 rowsCollected++;
                 return true;

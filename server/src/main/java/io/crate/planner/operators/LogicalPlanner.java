--- conflicted
+++ resolved
@@ -87,7 +87,6 @@
 import io.crate.planner.consumer.InsertFromSubQueryPlanner;
 import io.crate.planner.optimizer.Optimizer;
 import io.crate.planner.optimizer.Rule;
-import io.crate.planner.optimizer.costs.PlanStats;
 import io.crate.planner.optimizer.iterative.IterativeOptimizer;
 import io.crate.planner.optimizer.rule.DeduplicateOrder;
 import io.crate.planner.optimizer.rule.EliminateCrossJoin;
@@ -254,13 +253,11 @@
         var planBuilder = new PlanBuilder(
             subqueryPlanner,
             foreignDataWrappers,
-            plannerContext.planStats(),
             plannerContext.clusterState(),
             plannerContext.transactionContext()
         );
         LogicalPlan plan = relation.accept(planBuilder, relation.outputs());
         plan = tryOptimizeForInSubquery(selectSymbol, relation, plan);
-<<<<<<< HEAD
         return new RootRelationBoundary(optimize(maybeApplySoftLimit.apply(plan), relation, plannerContext, false));
     }
 
@@ -272,9 +269,6 @@
         OptimizerTracer tracer = plannerContext.optimizerTracer();
         LogicalPlan optimizedPlan = optimizer.optimize(plan, plannerContext.planStats(), txnCtx, tracer);
         optimizedPlan = joinOrderOptimizer.optimize(optimizedPlan, plannerContext.planStats(), txnCtx, tracer);
-=======
-        LogicalPlan optimizedPlan = optimize(maybeApplySoftLimit.apply(plan), plannerContext);
->>>>>>> 46cefb21
         LogicalPlan prunedPlan = optimizedPlan.pruneOutputsExcept(relation.outputs());
         assert prunedPlan.outputs().equals(optimizedPlan.outputs())
             : "Pruned plan must have the same outputs as original plan";
@@ -344,58 +338,26 @@
         var planBuilder = new PlanBuilder(
             subqueryPlanner,
             foreignDataWrappers,
-<<<<<<< HEAD
-            plannerContext.planStats(),
-            plannerContext.clusterState()
+            plannerContext.clusterState(),
+            plannerContext.transactionContext()
         );
         LogicalPlan logicalPlan = relation.accept(planBuilder, relation.outputs());
         return optimize(logicalPlan, relation, plannerContext, avoidTopLevelFetch);
-=======
-            planStats,
-            plannerContext.clusterState(),
-            coordinatorTxnCtx
-        );
-        LogicalPlan logicalPlan = relation.accept(planBuilder, relation.outputs());
-        LogicalPlan optimizedPlan = optimize(logicalPlan, plannerContext);
-        assert logicalPlan.outputs().equals(optimizedPlan.outputs()) : "Optimized plan must have the same outputs as original plan";
-        LogicalPlan prunedPlan = optimizedPlan.pruneOutputsExcept(relation.outputs());
-        assert prunedPlan.outputs().equals(optimizedPlan.outputs()) : "Pruned plan must have the same outputs as original plan";
-        LogicalPlan fetchOptimized = fetchOptimizer.optimize(
-            prunedPlan,
-            planStats,
-            coordinatorTxnCtx,
-            tracer
-        );
-        if (fetchOptimized != prunedPlan || avoidTopLevelFetch) {
-            return fetchOptimized;
-        }
-        assert logicalPlan.outputs().equals(fetchOptimized.outputs()) : "Fetch optimized plan must have the same outputs as original plan";
-        // Doing a second pass here to also rewrite additional plan patterns to "Fetch"
-        // The `fetchOptimizer` operators on `Limit - X` fragments of a tree.
-        // This here instead operators on a narrow selection of top-level patterns
-        //
-        // The reason for this is that some plans are cheaper to execute as fetch
-        // even if there is no operator that reduces the number of records
-        return RewriteToQueryThenFetch.tryRewrite(relation, fetchOptimized);
->>>>>>> 46cefb21
     }
 
     static class PlanBuilder extends AnalyzedRelationVisitor<List<Symbol>, LogicalPlan> {
 
         private final SubqueryPlanner subqueryPlanner;
-        private final PlanStats planStats;
         private final ForeignDataWrappers foreignDataWrappers;
         private final ClusterState clusterState;
         private final CoordinatorTxnCtx coordinatorTxnCtx;
 
         private PlanBuilder(SubqueryPlanner subqueryPlanner,
                             ForeignDataWrappers foreignDataWrappers,
-                            PlanStats planStats,
                             ClusterState clusterState,
                             CoordinatorTxnCtx coordinatorTxnCtx) {
             this.subqueryPlanner = subqueryPlanner;
             this.foreignDataWrappers = foreignDataWrappers;
-            this.planStats = planStats;
             this.clusterState = clusterState;
             this.coordinatorTxnCtx = coordinatorTxnCtx;
         }

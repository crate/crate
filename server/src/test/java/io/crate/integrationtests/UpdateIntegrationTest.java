/*
 * Licensed to CRATE Technology GmbH ("Crate") under one or more contributor
 * license agreements.  See the NOTICE file distributed with this work for
 * additional information regarding copyright ownership.  Crate licenses
 * this file to you under the Apache License, Version 2.0 (the "License");
 * you may not use this file except in compliance with the License.  You may
 * obtain a copy of the License at
 *
 *     http://www.apache.org/licenses/LICENSE-2.0
 *
 * Unless required by applicable law or agreed to in writing, software
 * distributed under the License is distributed on an "AS IS" BASIS, WITHOUT
 * WARRANTIES OR CONDITIONS OF ANY KIND, either express or implied.  See the
 * License for the specific language governing permissions and limitations
 * under the License.
 *
 * However, if you have executed another commercial license agreement
 * with Crate these terms will supersede the license and you may use the
 * software solely pursuant to the terms of the relevant commercial agreement.
 */

package io.crate.integrationtests;

import io.crate.exceptions.VersioninigValidationException;
import io.crate.testing.TestingHelpers;
import io.crate.testing.UseJdbc;
import io.crate.common.collections.MapBuilder;
import org.hamcrest.Matchers;
import org.hamcrest.core.IsNull;
import org.junit.Test;

import java.util.ArrayList;
import java.util.HashMap;
import java.util.Map;

import static com.carrotsearch.randomizedtesting.RandomizedTest.$;
import static com.carrotsearch.randomizedtesting.RandomizedTest.$$;
import static com.google.common.collect.Maps.newHashMap;
import static io.crate.protocols.postgres.PGErrorStatus.INTERNAL_ERROR;
import static io.crate.testing.Asserts.assertThrows;
import static io.crate.testing.SQLErrorMatcher.isSQLError;
import static io.crate.testing.TestingHelpers.mapToSortedString;
import static io.crate.testing.TestingHelpers.printedTable;
import static io.netty.handler.codec.http.HttpResponseStatus.BAD_REQUEST;
import static io.netty.handler.codec.http.HttpResponseStatus.INTERNAL_SERVER_ERROR;
import static org.hamcrest.core.Is.is;
import static org.hamcrest.core.IsNot.not;

public class UpdateIntegrationTest extends SQLTransportIntegrationTest {

    private Setup setup = new Setup(sqlExecutor);

    @Test
    public void testUpdate() throws Exception {
        execute("create table test (message string) clustered into 2 shards");
        execute("insert into test values('hello'),('again'),('hello'),('hello')");
        assertEquals(4, response.rowCount());
        refresh();

        execute("update test set message='b' where message = 'hello'");

        assertEquals(3, response.rowCount());
        refresh();

        execute("select message from test where message='b'");
        assertEquals(3, response.rowCount());
        assertEquals("b", response.rows()[0][0]);
    }

    @Test
    public void testUpdateByPrimaryKeyUnknownDocument() {
        execute("create table test (id int primary key, message string)");
        execute("update test set message='b' where id = 1");
        assertEquals(0, response.rowCount());
    }

    @Test
    public void testUpdateNotNullColumn() {
        execute("create table test (id int primary key, message string not null)");
        execute("insert into test (id, message) values(1, 'Ford'),(2, 'Arthur')");
        assertEquals(2, response.rowCount());
        refresh();

        assertThrows(() -> execute(
            "update test set message=null where id=1"),
<<<<<<< HEAD
                     isSQLError(Matchers.is("\"message\" must not be null"), INTERNAL_ERROR, BAD_REQUEST, 4000));
=======
                     isSQLError(Matchers.is("\"message\" must not be null"),
                                INTERNAL_ERROR,
                                BAD_REQUEST,
                                4000));
>>>>>>> 44a64047
    }

    @Test
    public void testUpdateWithNotNull1LevelNestedColumn() {
        execute("create table test (" +
                "stuff object(dynamic) AS (" +
                "  level1 string not null" +
                ") not null)");
        execute("insert into test (stuff) values('{\"level1\":\"value\"}')");
        assertEquals(1, response.rowCount());
        refresh();

        assertThrows(() -> execute(
            "update test set stuff['level1']=null"),
                     isSQLError(Matchers.is("\"stuff['level1']\" must not be null"), INTERNAL_ERROR, BAD_REQUEST, 4000));
    }

    @Test
    public void testUpdateWithNotNull2LevelsNestedColumn() {
        execute("create table test (" +
                "stuff object(dynamic) AS (" +
                "  level1 object(dynamic) AS (" +
                "    level2 string not null" +
                "  ) not null" +
                ") not null)");
        execute("insert into test (stuff) values('{\"level1\":{\"level2\":\"value\"}}')");
        assertEquals(1, response.rowCount());
        refresh();

        assertThrows(() -> execute(
            "update test set stuff['level1']['level2']=null"),
                     isSQLError(Matchers.is("\"stuff['level1']['level2']\" must not be null"), INTERNAL_ERROR, BAD_REQUEST, 4000));
    }

    @Test
    public void testUpdateNullDynamicColumn() {
        /*
         * Regression test
         * validating dynamically generated columns with NULL values led to NPE
         */
        execute("create table test (id int primary key) with (column_policy = 'dynamic')");
        execute("insert into test (id) values (1)");
        refresh();

        execute("update test set dynamic_col=null");
        refresh();
        assertEquals(1, response.rowCount());
    }

    @Test
    public void testUpdateWithExpression() throws Exception {
        execute("create table test (id integer, other_id long, name string)");
        execute("insert into test (id, other_id, name) values(1, 10, 'Ford'),(2, 20, 'Arthur')");
        assertEquals(2, response.rowCount());
        refresh();

        execute("update test set id=(id+10)*cast(other_id as integer)");

        assertEquals(2, response.rowCount());
        refresh();

        execute("select id, other_id, name from test order by id");
        assertEquals(2, response.rowCount());
        assertEquals(110, response.rows()[0][0]);
        assertEquals(10L, response.rows()[0][1]);
        assertEquals("Ford", response.rows()[0][2]);
        assertEquals(240, response.rows()[1][0]);
        assertEquals(20L, response.rows()[1][1]);
        assertEquals("Arthur", response.rows()[1][2]);
    }

    @Test
    public void testUpdateWithExpressionReferenceUpdated() throws Exception {
        // test that expression in update assignment always refer to existing values, not updated ones

        execute("create table test (dividend integer, divisor integer, quotient integer)");
        execute("insert into test (dividend, divisor, quotient) values(10, 2, 5)");
        assertEquals(1, response.rowCount());
        refresh();

        execute("update test set dividend = 30, quotient = dividend/divisor");
        assertEquals(1, response.rowCount());
        refresh();

        execute("select quotient name from test");
        assertEquals(5, response.rows()[0][0]);
    }

    @Test
    public void testUpdateByPrimaryKeyWithExpression() throws Exception {
        execute("create table test (id integer primary key, other_id long)");
        execute("insert into test (id, other_id) values(1, 10),(2, 20)");
        assertEquals(2, response.rowCount());
        refresh();

        execute("update test set other_id=(id+10)*id where id = 2");

        assertEquals(1, response.rowCount());
        refresh();

        execute("select other_id from test order by id");
        assertEquals(2, response.rowCount());
        assertEquals(10L, response.rows()[0][0]);
        assertEquals(24L, response.rows()[1][0]);
    }

    @Test
    public void testUpdateMultipleDocuments() throws Exception {
        execute("create table test (message string)");
        execute("insert into test values('hello'),('again'),('hello')");
        assertEquals(3, response.rowCount());
        refresh();

        execute("update test set message='b' where message = 'hello'");

        assertEquals(2, response.rowCount());
        refresh();

        execute("select message from test where message='b'");
        assertEquals(2, response.rowCount());
        assertEquals("b", response.rows()[0][0]);

    }

    @Test
    public void testTwoColumnUpdate() throws Exception {
        execute("create table test (col1 string, col2 string)");
        execute("insert into test values('hello', 'hallo'), ('again', 'nochmal')");
        assertEquals(2, response.rowCount());
        refresh();

        execute("update test set col1='b' where col1 = 'hello'");

        assertEquals(1, response.rowCount());
        refresh();

        execute("select col1, col2 from test where col1='b'");
        assertEquals(1, response.rowCount());
        assertEquals("b", response.rows()[0][0]);
        assertEquals("hallo", response.rows()[0][1]);

    }

    @Test
    public void testUpdateWithArgs() throws Exception {
        execute("create table test (" +
                "  coolness float, " +
                "  details array(object)" +
                ")");
        execute("insert into test values(1.1, ?),(2.2, ?)", new Object[]{new Object[0],
            new Object[]{
                new HashMap<String, Object>(),
                new HashMap<String, Object>() {{
                    put("hello", "world");
                }}
            }
        });
        assertEquals(2, response.rowCount());
        refresh();

        execute("update test set coolness=3.3, details=? where coolness = ?", new Object[]{new Object[0], 2.2});

        assertEquals(1, response.rowCount());
        refresh();

        execute("select coolness from test where coolness=3.3");
        assertEquals(1, response.rowCount());
        assertEquals(3.3f, response.rows()[0][0]);

    }

    @Test
    public void testUpdateNestedObjectWithoutDetailedSchema() throws Exception {
        execute("create table test (coolness object)");
        Map<String, Object> map = new HashMap<>();
        map.put("x", "1");
        map.put("y", 2);
        Object[] args = new Object[]{map};

        execute("insert into test values (?)", args);
        assertEquals(1, response.rowCount());
        refresh();

        execute("update test set coolness['x'] = '3'");

        assertEquals(1, response.rowCount());
        refresh();

        waitForMappingUpdateOnAll("test", "coolness.x");
        execute("select coolness['x'], coolness['y'] from test");
        assertEquals(1, response.rowCount());
        assertEquals("3", response.rows()[0][0]);
        // integer values for unknown columns will be result in a long type for range safety
        assertEquals(2L, response.rows()[0][1]);
    }

    @Test
    public void testUpdateWithFunctionWhereArgumentIsInIntegerRangeInsteadOfLong() {
        execute(
            "create table t (" +
            "   ts timestamp with time zone," +
            "   day int" +
            ") with (number_of_replicas = 0)");
        execute("insert into t (ts, day) values (0, 1)");
        execute("refresh table t");

        execute("update t set day = extract(day from ts)");
        assertThat(response.rowCount(), is(1L));
    }

    @Test
    public void testInsertIntoWithOnConflictKeyWithFunctionWhereArgumentIsInIntegerRangeInsteadOfLong() {
        execute(
            "create table t (" +
            "   id int primary key," +
            "   ts timestamp with time zone, day int" +
            ") with (number_of_replicas = 0)");
        execute("insert into t (id, ts, day) values (1, 0, 0)");
        execute("refresh table t");
        execute("insert into t (id, ts, day) (select id, ts, day from t) " +
                "on conflict (id) do update set day = extract(day from ts)");
        assertThat(response.rowCount(), is(1L));
    }

    @Test
    public void testUpdateNestedNestedObject() throws Exception {
        execute("create table test (" +
                "coolness object as (x object as (y object as (z int), a string, b string))," +
                "a object as (x string, y int)," +
                "firstcol int, othercol int" +
                ") with (number_of_replicas=0)");
        Map<String, Object> map = new HashMap<>();
        map.put("x", "1");
        map.put("y", 2);
        Object[] args = new Object[]{map};

        execute("insert into test (a) values (?)", args);
        refresh();

        execute("update test set coolness['x']['y']['z'] = 3");

        assertEquals(1, response.rowCount());
        refresh();

        execute("select coolness['x'], a from test");
        assertEquals(1, response.rowCount());
        assertEquals("{y={z=3}}", response.rows()[0][0].toString());
        assertEquals(map, response.rows()[0][1]);

        execute("update test set firstcol = 1, coolness['x']['a'] = 'a', coolness['x']['b'] = 'b', othercol = 2");
        assertEquals(1, response.rowCount());
        refresh();
        waitNoPendingTasksOnAll();

        execute("select coolness['x']['b'], coolness['x']['a'], coolness['x']['y']['z'], " +
                "firstcol, othercol from test");
        assertEquals(1, response.rowCount());
        Object[] firstRow = response.rows()[0];
        assertEquals("b", firstRow[0]);
        assertEquals("a", firstRow[1]);
        assertEquals(3, firstRow[2]);
        assertEquals(1, firstRow[3]);
        assertEquals(2, firstRow[4]);
    }

    @Test
    public void testUpdateNestedObjectDeleteWithArgs() throws Exception {
        execute("create table test (a object as (x object as (y int, z int))) with (number_of_replicas=0)");
        Map<String, Object> map = newHashMap();
        Map<String, Object> nestedMap = newHashMap();
        nestedMap.put("y", 2);
        nestedMap.put("z", 3);
        map.put("x", nestedMap);
        Object[] args = new Object[]{map};

        execute("insert into test (a) values (?)", args);
        assertEquals(1, response.rowCount());
        refresh();

        execute("update test set a['x']['z'] = ?", new Object[]{null});

        assertEquals(1, response.rowCount());
        refresh();

        execute("select a['x']['y'], a['x']['z'] from test");
        assertEquals(1, response.rowCount());
        assertEquals(2, response.rows()[0][0]);
        assertNull(response.rows()[0][1]);
    }

    @Test
    public void testUpdateNestedObjectDeleteWithoutArgs() throws Exception {
        execute("create table test (a object as (x object as (y int, z int))) with (number_of_replicas=0)");
        Map<String, Object> map = newHashMap();
        Map<String, Object> nestedMap = newHashMap();
        nestedMap.put("y", 2);
        nestedMap.put("z", 3);
        map.put("x", nestedMap);
        Object[] args = new Object[]{map};

        execute("insert into test (a) values (?)", args);
        assertEquals(1, response.rowCount());
        refresh();

        execute("update test set a['x']['z'] = null");

        assertEquals(1, response.rowCount());
        refresh();

        execute("select a['x']['z'], a['x']['y'] from test");
        assertEquals(1, response.rowCount());
        assertNull(response.rows()[0][0]);
        assertEquals(2, response.rows()[0][1]);
    }

    @Test
    public void testUpdateNestedObjectWithDetailedSchema() throws Exception {
        execute("create table test (coolness object as (x string, y string))");
        Map<String, Object> map = new HashMap<>();
        map.put("x", "1");
        map.put("y", "2");
        Object[] args = new Object[]{map};

        execute("insert into test values (?)", args);
        assertEquals(1, response.rowCount());
        refresh();

        execute("update test set coolness['x'] = '3'");

        assertEquals(1, response.rowCount());
        refresh();

        execute("select coolness from test");
        assertEquals(1, response.rowCount());
        //noinspection unchecked
        assertEquals("x=3, y=2", mapToSortedString((Map<String, Object>) response.rows()[0][0]));
    }

    /**
     * Disable JDBC/PSQL as object values are streamed via JSON on the PSQL wire protocol which is not type safe.
     */
    @UseJdbc(0)
    @Test
    public void testUpdateResetNestedObject() throws Exception {
        execute("create table test (coolness object)");
        Map<String, Object> map = new HashMap<>();
        map.put("x", "1");
        map.put("y", 2);
        Object[] args = new Object[]{map};

        execute("insert into test values (?)", args);
        assertEquals(1, response.rowCount());
        refresh();

        // update with different map
        Map<String, Object> new_map = new HashMap<>();
        new_map.put("z", 1L);

        execute("update test set coolness = ?", new Object[]{new_map});
        assertEquals(1, response.rowCount());
        refresh();

        execute("select coolness from test");
        assertEquals(1, response.rowCount());
        assertEquals(new_map, response.rows()[0][0]);

        // update with empty map
        Map<String, Object> empty_map = new HashMap<>();

        execute("update test set coolness = ?", new Object[]{empty_map});
        assertEquals(1, response.rowCount());
        refresh();

        execute("select coolness from test");
        assertEquals(1, response.rowCount());
        assertEquals(empty_map, response.rows()[0][0]);
    }

    @Test
    public void testUpdateResetNestedObjectUsingUpdateRequest() throws Exception {
        execute("create table test (id string, data object(ignored))");
        Map<String, Object> data = new HashMap<>() {{
            put("foo", "bar");
            put("days", new ArrayList<String>() {{
                add("Mon");
                add("Tue");
                add("Wen");
            }});
        }};
        execute("insert into test (id, data) values (?, ?)", new Object[]{"1", data});
        refresh();

        execute("select data from test where id = ?", new Object[]{"1"});
        assertEquals(data, response.rows()[0][0]);

        Map<String, Object> new_data = new HashMap<String, Object>() {{
            put("days", new ArrayList<String>() {{
                add("Mon");
                add("Wen");
            }});
        }};
        execute("update test set data = ? where id = ?", new Object[]{new_data, "1"});
        assertEquals(1, response.rowCount());
        refresh();

        execute("select data from test where id = ?", new Object[]{"1"});
        assertEquals(new_data, response.rows()[0][0]);
    }

    /**
     * Disable JDBC/PSQL as object values are streamed via JSON on the PSQL wire protocol which is not type safe.
     */
    @UseJdbc(0)
    @Test
    public void testUpdateResetNestedNestedObject() throws Exception {
        execute("create table test (coolness object)");
        Map<String, Object> map = new HashMap<>() {{
            put("x", "1");
            put("y", new HashMap<String, Object>() {{
                put("z", 3);
            }});
        }};

        execute("insert into test values (?)", new Object[]{map});
        assertEquals(1, response.rowCount());
        refresh();

        Map<String, Object> new_map = new HashMap<>();
        new_map.put("a", 1L);

        execute("update test set coolness['y'] = ?", new Object[]{new_map});
        assertEquals(1, response.rowCount());
        refresh();

        waitForMappingUpdateOnAll("test", "coolness.x");
        execute("select coolness['y'], coolness['x'] from test");
        assertEquals(1, response.rowCount());
        assertEquals(new_map, response.rows()[0][0]);
        assertEquals("1", response.rows()[0][1]);
    }

    @Test
    public void testUpdateToUpdateRequestByPlanner() throws Exception {
        this.setup.createTestTableWithPrimaryKey();

        execute("insert into test (pk_col, message) values ('123', 'bar')");
        assertEquals(1, response.rowCount());
        waitNoPendingTasksOnAll(); // wait for new columns to be available
        refresh();

        execute("update test set message='bar1' where pk_col='123'");
        assertEquals(1, response.rowCount());
        refresh();

        execute("select message from test where pk_col='123'");
        assertEquals(1, response.rowCount());
        assertEquals("bar1", response.rows()[0][0]);
    }

    @Test
    public void testUpdateByIdWithMultiplePrimaryKeyAndClusteredBy() throws Exception {
        execute("create table quotes (id integer primary key, author string primary key, " +
                "quote string) clustered by(author) with (number_of_replicas=0)");
        execute("insert into quotes (id, author, quote) values(?, ?, ?)",
            new Object[]{1, "Ford", "I'd far rather be happy than right any day."});
        assertEquals(1L, response.rowCount());

        execute("update quotes set quote=? where id=1 and author='Ford'",
            new Object[]{"Don't panic"});
        assertEquals(1L, response.rowCount());
        refresh();
        execute("select quote from quotes where id=1 and author='Ford'");
        assertEquals(1L, response.rowCount());
        assertThat((String) response.rows()[0][0], is("Don't panic"));
    }

    @Test
    public void testUpdateByQueryWithMultiplePrimaryKeyAndClusteredBy() throws Exception {
        execute("create table quotes (id integer primary key, author string primary key, " +
                "quote string) clustered by(author) with (number_of_replicas=0)");
        execute("insert into quotes (id, author, quote) values(?, ?, ?)",
            new Object[]{1, "Ford", "I'd far rather be happy than right any day."});
        assertEquals(1L, response.rowCount());
        refresh();

        execute("update quotes set quote=? where id=1",
            new Object[]{"Don't panic"});
        assertEquals(1L, response.rowCount());
        refresh();

        execute("select quote from quotes where id=1 and author='Ford'");
        assertEquals(1L, response.rowCount());
        assertThat((String) response.rows()[0][0], is("Don't panic"));
    }

    @Test
    public void testUpdateVersionHandling() throws Exception {
        execute("create table test (id int primary key, c int) with (number_of_replicas=0, refresh_interval=0)");
        execute("insert into test (id, c) values (1, 1)");
        execute("refresh table test");
        execute("select _version, c from test");

        long version = (Long) response.rows()[0][0];
        assertThat(version, is(1L));

        // with primary key optimization:

        execute("update test set c = 2 where id = 1 and _version = 1"); // this one works
        assertThat(response.rowCount(), is(1L));
        execute("update test set c = 3 where id = 1 and _version = 1"); // this doesn't
        assertThat(response.rowCount(), is(0L));

        execute("refresh table test");
        execute("select _version, c from test");
        assertThat((Long) response.rows()[0][0], is(2L));
        assertThat((Integer) response.rows()[0][1], is(2));

    }

    @Test
    public void testMultiUpdateWithSequenceConflict() {
        execute("create table test (id int primary key, c int)");
        execute("insert into test (id, c) values (1, 1), (2, 1)");
        refresh();

        execute("select id, _seq_no, _primary_term from test order by id");

        // 2nd will result in conflict, but 1st one was successful and must be replicated
        long wrongSeqNoForSecondRow = (long) response.rows()[1][1] - 1;
        execute(
            "update test set c = 3 where (id = ? and _seq_no = ? and _primary_term = ?) or (id = ? and _seq_no = ? and _primary_term = ?)",
            new Object[]{response.rows()[0][0], response.rows()[0][1], response.rows()[0][2],
                response.rows()[1][0], wrongSeqNoForSecondRow, response.rows()[1][2]});
        assertThat(response.rowCount(), is(1L));
    }

    @Test
    public void testMultiUpdateWithVersionAndConflict() throws Exception {
        execute("create table test (id int primary key, c int)");
        execute("insert into test (id, c) values (1, 1), (2, 1)");
        refresh();

        // update 2nd row in order to increase version
        execute("update test set c = 2 where id = 2");
        refresh();

        // now update both rows, 2nd will result in conflict, but 1st one was successful and must be replicated
        execute("update test set c = 3 where (id = 1 and _version = 1) or (id = 2 and _version = 1)");
        assertThat(response.rowCount(), is(1L));

        refresh();
        execute("select _version from test order by id");
        assertThat((Long) response.rows()[0][0], is(2L));
        assertThat((Long) response.rows()[1][0], is(2L));
    }

    @Test
    public void testUpdateVersionOrOperator() throws Exception {
        execute("create table test (id int primary key, c int) with (number_of_replicas=0, refresh_interval=0)");
        execute("insert into test (id, c) values (1, 1)");
        execute("refresh table test");

        assertThrows(() -> execute(
            "update test set c = 4 where _version = 2 or _version=1"),
<<<<<<< HEAD
                     isSQLError(Matchers.is(VersioninigValidationException.VERSION_COLUMN_USAGE_MSG), INTERNAL_ERROR, BAD_REQUEST, 4003));
=======
                     isSQLError(Matchers.is(VersioninigValidationException.VERSION_COLUMN_USAGE_MSG),
                                INTERNAL_ERROR,
                                BAD_REQUEST,
                                4000));
>>>>>>> 44a64047
    }

    @Test
    public void testUpdateVersionInOperator() throws Exception {
        execute("create table test (id int primary key, c int) with (number_of_replicas=0, refresh_interval=0)");
        ensureGreen();
        execute("insert into test (id, c) values (1, 1)");
        execute("refresh table test");

        assertThrows(() -> execute(
            "update test set c = 4 where _version in (1,2)"),
<<<<<<< HEAD
                     isSQLError(Matchers.is(VersioninigValidationException.VERSION_COLUMN_USAGE_MSG), INTERNAL_ERROR, BAD_REQUEST, 4003));
=======
                     isSQLError(Matchers.is(VersioninigValidationException.VERSION_COLUMN_USAGE_MSG),
                                INTERNAL_ERROR,
                                BAD_REQUEST,
                                4000));
>>>>>>> 44a64047
    }


    @Test
    public void testUpdateRetryOnVersionConflict() throws Exception {
        // issue a bulk update request updating the same document to force a version conflict
        execute("create table test (a string, b int) with (number_of_replicas=0)");
        execute("insert into test (a, b) values ('foo', 1)");
        assertThat(response.rowCount(), is(1L));
        refresh();

        long[] rowCounts = execute("update test set a = ? where b = ?",
            new Object[][]{
                new Object[]{"bar", 1},
                new Object[]{"baz", 1},
                new Object[]{"foobar", 1}});
        assertThat(rowCounts, is(new long[] { 1L, 1L, 1L }));
        refresh();

        // document was changed 4 times (including initial creation), so version must be 4
        execute("select _version from test where b = 1");
        assertThat(response.rows()[0][0], is(4L));
    }

    @Test
    public void testUpdateByIdPartitionColumnPartOfPrimaryKey() throws Exception {
        execute("create table party (" +
                "  id int primary key, " +
                "  type byte primary key, " +
                "  value string" +
                ") partitioned by (type) with (number_of_replicas=0)");
        execute("insert into party (id, type, value) values (?, ?, ?)", new Object[][]{
            {1, 2, "foo"},
            {2, 3, "bar"},
            {2, 4, "baz"}
        });
        execute("refresh table party");

        execute("update party set value='updated' where (id=1 and type=2) or (id=2 and type=4)");
        assertThat(response.rowCount(), is(2L));

        execute("refresh table party");

        execute("select id, type, value from party order by id, value");
        assertThat(TestingHelpers.printedTable(response.rows()), is(
            "1| 2| updated\n" +
            "2| 3| bar\n" +
            "2| 4| updated\n"));

    }

    @Test
    public void testBulkUpdateWithOnlyOneBulkArgIsProducingRowCountResult() throws Exception {
        execute("create table t (name string) with (number_of_replicas = 0)");
        // regression test, used to throw a ClassCastException because the JobLauncher created a
        // QueryResult instead of RowCountResult
        long[] rowCounts  = execute("update t set name = 'Trillian' where name = ?", $$($("Arthur")));
        assertThat(rowCounts.length, is(1));
    }

    @Test
    public void testBulkUpdateWithPKAndMultipleHits() throws Exception {
        execute("create table t (id integer primary key, name string) with (number_of_replicas = 0)");
        execute("insert into t values (?, ?)", $$($(1, "foo"), $(2, "bar"), $(3, "hoschi"), $(4, "crate")));
        refresh();

        long[] rowCounts = execute("update t set name = 'updated' where id = ? or id = ?", $$($(1, 2), $(3, 4)));
        assertThat(rowCounts, is(new long[] { 2L, 2L }));
    }

    @Test
    public void testUpdateWithGeneratedColumn() {
        execute("create table generated_column (" +
                " id int primary key," +
                " ts timestamp with time zone," +
                " day as date_trunc('day', ts)," +
                " \"user\" object as (name string)," +
                " name as concat(\"user\"['name'], 'bar')" +
                ") with (number_of_replicas=0)");
        execute("insert into generated_column (id, ts, \"user\") values (?, ?, ?)", new Object[]{
            1, "2015-11-18T11:11:00", MapBuilder.newMapBuilder().put("name", "foo").map()});
        refresh();
        execute("update generated_column set ts = ?, \"user\" = ? where id = ?", new Object[]{
            "2015-11-19T17:06:00", MapBuilder.newMapBuilder().put("name", "zoo").map(), 1});
        refresh();
        execute("select day, name from generated_column");
        assertThat((Long) response.rows()[0][0], is(1447891200000L));
        assertThat((String) response.rows()[0][1], is("zoobar"));
    }

    @Test
    public void testGeneratedColumnWithoutRefsToOtherColumnsComputedOnUpdate() {
        execute("create table generated_column (" +
                " \"inserted\" TIMESTAMP WITH TIME ZONE GENERATED ALWAYS AS current_timestamp(3), " +
                " \"message\" STRING" +
                ")");
        execute("insert into generated_column (message) values (?)", new Object[]{"str"});
        refresh();
        execute("select inserted from generated_column");
        long ts = (long) response.rows()[0][0];
        execute("update generated_column set message = ?", new Object[]{"test"});
        refresh();
        execute("select inserted from generated_column");
        assertThat(response.rows()[0][0], not(ts));
    }

    @Test
    public void testUpdateSetInvalidGeneratedColumnOnly() {
        execute("create table computed (" +
                " ts timestamp with time zone," +
                " gen_col as extract(year from ts)" +
                ") with (number_of_replicas=0)");
        execute("insert into computed (ts) values (1)");
        refresh();

        assertThrows(() -> execute(
            "update computed set gen_col=1745"),
                     isSQLError(Matchers.is("Given value 1745 for generated column gen_col does not match calculation extract(YEAR FROM ts) = 1970"),
<<<<<<< HEAD
                                INTERNAL_ERROR, BAD_REQUEST, 4000));
=======
                                INTERNAL_ERROR,
                                BAD_REQUEST,
                                4000));
>>>>>>> 44a64047
    }

    @Test
    public void testUpdateNotNullSourceGeneratedColumn() {
        execute("create table generated_column (" +
                " id int primary key," +
                " ts timestamp with time zone," +
                " gen_col as extract(year from ts) not null" +
                ") with (number_of_replicas=0)");
        execute("insert into generated_column (id, ts) values (1, '2015-11-18T11:11:00')");
        assertEquals(1, response.rowCount());
        refresh();

        assertThrows(() -> execute(
            "update generated_column set ts=null where id=1"),
                     isSQLError(Matchers.is("\"gen_col\" must not be null"), INTERNAL_ERROR, INTERNAL_SERVER_ERROR, 5000));

    }

    @Test
    public void testUpdateNotNullTargetGeneratedColumn() {
        execute("create table generated_column (" +
                " id int primary key," +
                " ts timestamp with time zone," +
                " gen_col as extract(year from ts) not null" +
                ") with (number_of_replicas=0)");
        execute("insert into generated_column (id, ts) values (1, '2015-11-18T11:11:00')");
        assertEquals(1, response.rowCount());
        refresh();

        assertThrows(() -> execute(
            "update generated_column set gen_col=null where id=1"),
<<<<<<< HEAD
                     isSQLError(Matchers.is("\"gen_col\" must not be null"), INTERNAL_ERROR, BAD_REQUEST, 4000));
=======
                     isSQLError(Matchers.is("\"gen_col\" must not be null"),
                                INTERNAL_ERROR,
                                BAD_REQUEST,
                                4000));
>>>>>>> 44a64047

    }

    @Test
    public void testUpdateWithGeneratedColumnSomeReferencesUpdated() throws Exception {
        execute("create table computed (" +
                " firstname string," +
                " surname string," +
                " name as concat(surname, ', ', firstname)" +
                ") with (number_of_replicas=0)");
        execute("insert into computed (firstname, surname) values ('Douglas', 'Adams')");
        refresh();
        execute("update computed set firstname = 'Ford'");
        refresh();
        execute("select name from computed");
        assertThat((String) response.rows()[0][0], is("Adams, Ford"));
    }

    @Test
    public void testUpdateExpressionReferenceGeneratedColumn() throws Exception {
        execute("create table computed (" +
                " a int," +
                " b int," +
                " c as (b + 1)" +
                ") with (number_of_replicas=0)");
        execute("insert into computed (a, b) values (1, 2)");
        refresh();
        execute("update computed set a = c + 1");
        refresh();
        execute("select a from computed");
        assertThat((Integer) response.rows()[0][0], is(4));
    }

    @Test
    public void testUpdateReferencedByGeneratedColumnWithExpressionReferenceGeneratedColumn() throws Exception {
        execute("create table computed (" +
                " a int," +
                " b as (a + 1)" +
                ") with (number_of_replicas=0)");
        execute("insert into computed (a) values (1)");
        refresh();
        execute("update computed set a = b + 1");
        refresh();
        execute("select a from computed");
        assertThat((Integer) response.rows()[0][0], is(3));
    }

    @Test
    public void testFailingUpdateBulkOperation() throws Exception {
        execute("create table t (x string) clustered into 1 shards with (number_of_replicas = 0)");
        execute("insert into t (x) values ('1')");
        execute("refresh table t");

        // invalid regex causes failure in prepare phase, causing a failure row-count in each individual response
        Object[][] bulkArgs = new Object[][] {
            new Object[] { 1, "+123" },
            new Object[] { 2, "+123" },
        };
        long[] rowCounts = execute("update t set x = ? where x ~* ?", bulkArgs);
        assertThat(rowCounts, is(new long[] { -2L, -2L }));
    }

    @Test
    public void testUpdateByQueryWithSubQuery() throws Exception {
        execute("create table t1 (x int)");
        execute("insert into t1 (x) values (1), (2)");
        execute("refresh table t1");
        execute("update t1 set x = (select 3) where x = (select 1)");
        assertThat(response.rowCount(), is(1L));

        execute("refresh table t1");
        execute("select x from t1 order by x asc");
        assertThat(printedTable(response.rows()), is("2\n" +
                                                     "3\n"));
    }

    @Test
    public void testUpdateByIdWithSubQuery() throws Exception {
        execute("create table t1 (id int primary key, name string)");
        execute("insert into t1 (id, name) values (1, 'Arthur'), (2, 'Trillian')");
        execute("refresh table t1");
        execute("update t1 set name = (select 'Slartibartfast') where id = (select 1)");
        assertThat(response.rowCount(), is(1L));

        execute("refresh table t1");
        execute("select id, name from t1 order by id asc");
        assertThat(printedTable(response.rows()), is("1| Slartibartfast\n" +
                                                     "2| Trillian\n"));
    }

    @Test
    public void test_update_by_id_returning_id() throws Exception {
        execute("create table test (id int primary key, message string) clustered into 2 shards");
        execute("insert into test values(1, 'msg');");
        assertEquals(1, response.rowCount());
        refresh();

        execute("update test set message='msg' where id = 1 returning id");

        assertThat((response.cols()[0]), is("id" ));
        assertThat(printedTable(response.rows()), is("1\n" ));
    }

    @Test
    public void test_update_by_id_returning_id_with_outputname() throws Exception {
        execute("create table test (id int primary key, message string) clustered into 2 shards");
        execute("insert into test values(1, 'msg');");
        assertEquals(1, response.rowCount());
        refresh();

        execute("update test set message='msg' where id = 1 returning id as renamed");

        assertThat((response.cols()[0]), is("renamed" ));
        assertThat(printedTable(response.rows()), is("1\n" ));
    }

    @Test
    public void test_update_by_id_with_subquery_returning_id() throws Exception {
        execute("create table test (id int primary key, message string) clustered into 2 shards");
        execute("insert into test values(1, 'msg');");
        assertEquals(1, response.rowCount());
        refresh();

        execute("update test set message='updated' where id = (select 1) returning id");

        assertThat(printedTable(response.rows()), is("1\n" ));
    }

    @Test
    public void test_update_by_id_where_no_row_is_matching() throws Exception {
        execute("create table test (id int primary key, message string) clustered into 2 shards");
        execute("insert into test values(1, 'msg');");
        assertEquals(1, response.rowCount());
        refresh();

        execute("update test set message='updated' where id = 99 returning id");

        assertThat(response.cols()[0], is("id"));
        assertThat(response.rowCount(), is(0L));
    }

    @Test
    public void test_update_by_query_returning_single_field_with_outputputname() throws Exception {
        execute("create table test (id int primary key, message string) clustered into 2 shards");
        execute("insert into test values(1, 'msg');");
        assertEquals(1, response.rowCount());
        refresh();

        execute("update test set message='updated' where message='msg' returning message as message_renamed");

        assertThat((response.rowCount()), is(1L));
        assertThat((response.cols()[0]), is("message_renamed"));
        assertThat(response.rows()[0][0], is("updated"));
    }


    @Test
    public void test_update_by_query_with_subquery_returning_multiple_fields() throws Exception {
        execute("create table test (id int primary key, message string) clustered into 2 shards");
        execute("insert into test values(1, 'msg');");
        assertEquals(1, response.rowCount());
        refresh();

        execute("update test set message='updated' where message= (select 'msg') returning id, message");

        assertThat((response.rowCount()), is(1L));
        assertThat((response.cols()[0]), is("id"));
        assertThat((response.cols()[1]), is("message"));
        assertThat(response.rows()[0][0], is(1));
        assertThat(response.rows()[0][1], is("updated"));

    }

    @Test
    public void test_update_by_query_returning_multiple_results() throws Exception {
        execute("create table test (id int primary key, x int, message string) clustered into 2 shards");
        execute("insert into test values(1, 1, 'msg');");
        execute("insert into test values(2, 1, 'msg');");
        assertEquals(1, response.rowCount());
        refresh();

        execute("update test set message='updated' where message='msg' and x > 0 " +
                "returning _docid, _seq_no as seq, message as message_renamed");

        assertThat((response.rowCount()), is(2L));
        assertThat((response.cols()[0]), is("_docid"));
        assertThat((response.cols()[1]), is("seq"));
        assertThat((response.cols()[2]), is("message_renamed"));

        assertThat(response.rows()[0][0], is(0));
        assertThat(response.rows()[0][1], is(2L));
        assertThat(response.rows()[0][2], is("updated"));

        assertThat(response.rows()[1][0], is(1));
        assertThat(response.rows()[1][1], is(3L));
        assertThat(response.rows()[1][2], is("updated"));
    }

    @Test
    public void test_update_sys_tables_returning_values_with_expressions_and_outputnames() throws Exception {
        execute("update sys.node_checks set acknowledged = true where id = 1 " +
                "returning id, UPPER(description) as description, acknowledged as ack");

        long numberOfNodes = this.clusterService().state().getNodes().getSize();

        assertThat((response.rowCount()), is(numberOfNodes));
        assertThat((response.cols()[0]), is("id"));
        assertThat((response.cols()[1]), is("description"));
        assertThat((response.cols()[2]), is("ack"));
        for (int i = 0; i < numberOfNodes; i++) {
            assertThat(response.rows()[i][0], is(1));
            assertThat(response.rows()[i][1], is(IsNull.notNullValue()));
            assertThat(response.rows()[i][2], is(true));
        }
    }
}<|MERGE_RESOLUTION|>--- conflicted
+++ resolved
@@ -83,14 +83,10 @@
 
         assertThrows(() -> execute(
             "update test set message=null where id=1"),
-<<<<<<< HEAD
-                     isSQLError(Matchers.is("\"message\" must not be null"), INTERNAL_ERROR, BAD_REQUEST, 4000));
-=======
                      isSQLError(Matchers.is("\"message\" must not be null"),
                                 INTERNAL_ERROR,
                                 BAD_REQUEST,
                                 4000));
->>>>>>> 44a64047
     }
 
     @Test
@@ -655,14 +651,10 @@
 
         assertThrows(() -> execute(
             "update test set c = 4 where _version = 2 or _version=1"),
-<<<<<<< HEAD
-                     isSQLError(Matchers.is(VersioninigValidationException.VERSION_COLUMN_USAGE_MSG), INTERNAL_ERROR, BAD_REQUEST, 4003));
-=======
                      isSQLError(Matchers.is(VersioninigValidationException.VERSION_COLUMN_USAGE_MSG),
                                 INTERNAL_ERROR,
                                 BAD_REQUEST,
                                 4000));
->>>>>>> 44a64047
     }
 
     @Test
@@ -674,14 +666,10 @@
 
         assertThrows(() -> execute(
             "update test set c = 4 where _version in (1,2)"),
-<<<<<<< HEAD
-                     isSQLError(Matchers.is(VersioninigValidationException.VERSION_COLUMN_USAGE_MSG), INTERNAL_ERROR, BAD_REQUEST, 4003));
-=======
                      isSQLError(Matchers.is(VersioninigValidationException.VERSION_COLUMN_USAGE_MSG),
                                 INTERNAL_ERROR,
                                 BAD_REQUEST,
                                 4000));
->>>>>>> 44a64047
     }
 
 
@@ -800,13 +788,9 @@
         assertThrows(() -> execute(
             "update computed set gen_col=1745"),
                      isSQLError(Matchers.is("Given value 1745 for generated column gen_col does not match calculation extract(YEAR FROM ts) = 1970"),
-<<<<<<< HEAD
-                                INTERNAL_ERROR, BAD_REQUEST, 4000));
-=======
                                 INTERNAL_ERROR,
                                 BAD_REQUEST,
                                 4000));
->>>>>>> 44a64047
     }
 
     @Test
@@ -839,15 +823,10 @@
 
         assertThrows(() -> execute(
             "update generated_column set gen_col=null where id=1"),
-<<<<<<< HEAD
-                     isSQLError(Matchers.is("\"gen_col\" must not be null"), INTERNAL_ERROR, BAD_REQUEST, 4000));
-=======
                      isSQLError(Matchers.is("\"gen_col\" must not be null"),
                                 INTERNAL_ERROR,
                                 BAD_REQUEST,
                                 4000));
->>>>>>> 44a64047
-
     }
 
     @Test

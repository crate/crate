/*
 * Licensed to CRATE Technology GmbH ("Crate") under one or more contributor
 * license agreements.  See the NOTICE file distributed with this work for
 * additional information regarding copyright ownership.  Crate licenses
 * this file to you under the Apache License, Version 2.0 (the "License");
 * you may not use this file except in compliance with the License.  You may
 * obtain a copy of the License at
 *
 *   http://www.apache.org/licenses/LICENSE-2.0
 *
 * Unless required by applicable law or agreed to in writing, software
 * distributed under the License is distributed on an "AS IS" BASIS, WITHOUT
 * WARRANTIES OR CONDITIONS OF ANY KIND, either express or implied.  See the
 * License for the specific language governing permissions and limitations
 * under the License.
 *
 * However, if you have executed another commercial license agreement
 * with Crate these terms will supersede the license and you may use the
 * software solely pursuant to the terms of the relevant commercial agreement.
 */

package io.crate.integrationtests;

import io.crate.testing.UseJdbc;
import org.hamcrest.Matchers;
import org.junit.Before;
import org.junit.Test;

import java.util.HashMap;
import java.util.List;
import java.util.Map;

import static io.crate.protocols.postgres.PGErrorStatus.INTERNAL_ERROR;
import static io.crate.testing.Asserts.assertThrows;
import static io.crate.testing.SQLErrorMatcher.isSQLError;
<<<<<<< HEAD
import static io.netty.handler.codec.http.HttpResponseStatus.INTERNAL_SERVER_ERROR;
=======
import static io.netty.handler.codec.http.HttpResponseStatus.BAD_REQUEST;
>>>>>>> 44a64047
import static io.netty.handler.codec.http.HttpResponseStatus.NOT_FOUND;
import static org.hamcrest.Matchers.arrayContaining;
import static org.hamcrest.Matchers.containsString;
import static org.hamcrest.Matchers.is;

public class ObjectColumnTest extends SQLTransportIntegrationTest {

    private Setup setup = new Setup(sqlExecutor);

    @Before
    public void initTestData() {
        this.setup.setUpObjectTable();
        ensureYellow();
    }

    @Test
    public void testInsertIntoDynamicObject() throws Exception {
        Map<String, Object> authorMap = new HashMap<String, Object>() {{
            put("name", new HashMap<String, Object>() {{
                put("first_name", "Douglas");
                put("last_name", "Adams");
            }});
            put("age", 49);
        }};
        execute("insert into ot (title, author) values (?, ?)",
            new Object[]{
                "Life, the Universe and Everything",
                authorMap
            });
        refresh();
        execute("select title, author from ot order by title");
        assertEquals(2, response.rowCount());
        assertEquals("Life, the Universe and Everything", response.rows()[0][0]);
        assertEquals(authorMap, response.rows()[0][1]);
    }

    @Test
    public void testAddColumnToDynamicObject() throws Exception {
        Map<String, Object> authorMap = new HashMap<String, Object>() {{
            put("name", new HashMap<String, Object>() {{
                put("first_name", "Douglas");
                put("last_name", "Adams");
            }});
            put("dead", true);
            put("age", 49);
        }};
        execute("insert into ot (title, author) values (?, ?)",
            new Object[]{
                "Life, the Universe and Everything",
                authorMap
            });
        refresh();
        waitForMappingUpdateOnAll("ot", "author.dead");
        execute("select title, author, author['dead'] from ot order by title");
        assertEquals(2, response.rowCount());
        assertEquals("Life, the Universe and Everything", response.rows()[0][0]);
        assertEquals(authorMap, response.rows()[0][1]);
        assertEquals(true, response.rows()[0][2]);
    }

    @Test
    @UseJdbc(0) // inserting object requires other treatment for PostgreSQL
    public void testAddColumnToIgnoredObject() throws Exception {
        Map<String, Object> detailMap = new HashMap<>();
        detailMap.put("num_pages", 240);
        detailMap.put("publishing_date", "1982-01-01");
        detailMap.put("isbn", "978-0345391827");
        detailMap.put("weight", 4.8d);
        execute("insert into ot (title, details) values (?, ?)",
            new Object[]{
                "Life, the Universe and Everything",
                detailMap
            });
        refresh();
        execute("select title, details, details['weight'], details['publishing_date'] from ot order by title");
        assertEquals(2, response.rowCount());
        assertEquals("Life, the Universe and Everything", response.rows()[0][0]);
        assertEquals(detailMap, response.rows()[0][1]);
        assertEquals(4.8d, response.rows()[0][2]);
        assertEquals("1982-01-01", response.rows()[0][3]);
    }

    @Test
    public void testAddColumnToStrictObject() throws Exception {
        Map<String, Object> authorMap = Map.of(
            "name", Map.of(
                "first_name", "Douglas",
                "middle_name", "Noel",
                "last_name", "Adams"),
            "age", 49);
        assertThrows(() -> execute(
            "insert into ot (title, author) values (?, ?)",
            new Object[]{"Life, the Universe and Everything", authorMap}),
                     isSQLError(containsString("dynamic introduction of [middle_name] within [author.name] is not allowed"),
<<<<<<< HEAD
                                INTERNAL_ERROR, INTERNAL_SERVER_ERROR, 5000));
=======
                                INTERNAL_ERROR, BAD_REQUEST, 4000));
>>>>>>> 44a64047
    }

    @Test
    public void updateToDynamicObject() throws Exception {
        execute("update ot set author['job']='Writer' " +
                "where author['name']['first_name']='Douglas' and author['name']['last_name']='Adams'");
        refresh();
        waitForMappingUpdateOnAll("ot", "author.job");
        execute("select author, author['job'] from ot " +
                "where author['name']['first_name']='Douglas' and author['name']['last_name']='Adams'");
        assertEquals(1, response.rowCount());
        assertEquals(
            new HashMap<String, Object>() {{
                put("name", new HashMap<String, Object>() {{
                    put("first_name", "Douglas");
                    put("last_name", "Adams");
                }});
                put("age", 49);
                put("job", "Writer");
            }},
            response.rows()[0][0]
        );
        assertEquals("Writer", response.rows()[0][1]);
    }

    @Test
    public void updateToIgnoredObject() throws Exception {
        execute("update ot set details['published']='1978-01-01' " +
                "where title=?", new Object[]{"The Hitchhiker's Guide to the Galaxy"});
        refresh();
        execute("select details, details['published'] from ot where title=?",
            new Object[]{"The Hitchhiker's Guide to the Galaxy"});
        assertThat(response.rowCount(), is(1L));
        assertThat(
            response.rows()[0][0],
            is(Map.of(
                "num_pages", 224,
                "published", "1978-01-01"
            ))
        );
    }

    @Test
    public void updateToStrictObject() throws Exception {
        assertThrows(() -> execute(
            "update ot set author['name']['middle_name']='Noel' where author['name']['first_name']='Douglas' " +
            "and author['name']['last_name']='Adams'"),
                     isSQLError(is("Column author['name']['middle_name'] unknown"),
                                INTERNAL_ERROR,
                                NOT_FOUND,
                                4043));
    }

    @Test
    public void selectDynamicAddedColumnWhere() throws Exception {
        Map<String, Object> authorMap = new HashMap<String, Object>() {{
            put("name", new HashMap<String, Object>() {{
                put("first_name", "Douglas");
                put("last_name", "Adams");
            }});
            put("dead", true);
            put("age", 49);
        }};
        execute("insert into ot (title, author) values (?, ?)",
            new Object[]{
                "Life, the Universe and Everything",
                authorMap
            });
        refresh();
        waitForMappingUpdateOnAll("ot", "author.dead");
        execute("select author from ot where author['dead']=true");
        assertEquals(1, response.rowCount());
        assertEquals(authorMap, response.rows()[0][0]);
    }

    @Test
    public void selectIgnoredAddedColumnWhere() throws Exception {
        Map<String, Object> detailMap = new HashMap<String, Object>() {{
            put("num_pages", 240);
            put("publishing_date", "1982-01-01");
            put("isbn", "978-0345391827");
            put("weight", 4.8d);
        }};
        execute("insert into ot (title, details) values (?, ?)",
            new Object[]{
                "Life, the Universe and Everything",
                detailMap
            });
        refresh();
        execute("select details from ot where details['isbn']='978-0345391827'");
        assertEquals(1, response.rowCount());

        execute("select details from ot where details['num_pages']>224");
        assertEquals(1, response.rowCount());
        assertEquals(detailMap, response.rows()[0][0]);
    }

    @Test
    public void selectDynamicAddedColumnOrderBy() throws Exception {
        Map<String, Object> authorMap = new HashMap<String, Object>() {{
            put("name", new HashMap<String, Object>() {{
                put("first_name", "Douglas");
                put("last_name", "Adams");
            }});
            put("dead", true);
            put("age", 49);
        }};
        execute("insert into ot (title, author) values (?, ?)",
            new Object[]{
                "Life, the Universe and Everything",
                authorMap
            }
        );
        execute("insert into ot (title, author) values (?, ?)",
            new Object[]{
                "Don't Panic: Douglas Adams and the \"Hitchhiker's Guide to the Galaxy\"",
                new HashMap<String, Object>() {{
                    put("name", new HashMap<String, Object>() {{
                        put("first_name", "Neil");
                        put("last_name", "Gaiman");
                    }});
                    put("dead", false);
                    put("age", 53);
                }}
            }
        );
        refresh();
        waitForMappingUpdateOnAll("ot", "author.dead");
        execute("select title, author['dead'] from ot order by author['dead'] desc");
        assertEquals(3, response.rowCount());
        assertEquals("The Hitchhiker's Guide to the Galaxy", response.rows()[0][0]);
        assertNull(response.rows()[0][1]);

        assertEquals("Life, the Universe and Everything", response.rows()[1][0]);
        assertEquals(true, response.rows()[1][1]);

        assertEquals("Don't Panic: Douglas Adams and the \"Hitchhiker's Guide to the Galaxy\"", response.rows()[2][0]);
        assertEquals(false, response.rows()[2][1]);
    }

    @Test
    public void testSelectDynamicObjectNewColumns() throws Exception {
        execute("create table test (message string, person object(dynamic)) with (number_of_replicas=0)");
        execute("insert into test (message, person) values " +
                "('I''m addicted to kite', {name='Youri', addresses=[{city='Dirksland', country='NL'}]})");
        execute("refresh table test");

        waitForMappingUpdateOnAll("test", "person.name");
        execute("select message, person['name'], person['addresses']['city'] from test " +
                "where person['name'] = 'Youri'");

        assertEquals(1L, response.rowCount());
        assertArrayEquals(new String[]{"message", "person['name']", "person['addresses']['city']"},
            response.cols());
        assertThat(
            response.rows()[0],
            arrayContaining("I'm addicted to kite", "Youri", List.of("Dirksland")));
    }

    @Test
    public void testSelectObject() throws Exception {
        execute("create table test (a object as (nested integer)) with (number_of_replicas=0)");
        ensureYellow();
        execute("insert into test (a) values (?)", new Object[]{
            Map.of("nested", 2)
        });
        refresh();

        execute("select a from test");
        assertArrayEquals(new String[]{"a"}, response.cols());
        assertEquals(1, response.rowCount());
        assertEquals(1, response.rows()[0].length);
        assertThat((Map<String, Object>) response.rows()[0][0], Matchers.<String, Object>hasEntry("nested", 2));
    }

    @Test
    public void testAddUnderscoreColumnNameToObjectAtInsert() throws Exception {
        execute("create table test (foo object) with (column_policy = 'dynamic')");
        ensureYellow();
        execute("INSERT INTO test (o) (select {\"_w\"= 20})");
        refresh();
        execute("select count(*) from test");
        assertThat(response.rows()[0][0], is(1L));
    }
}<|MERGE_RESOLUTION|>--- conflicted
+++ resolved
@@ -33,11 +33,7 @@
 import static io.crate.protocols.postgres.PGErrorStatus.INTERNAL_ERROR;
 import static io.crate.testing.Asserts.assertThrows;
 import static io.crate.testing.SQLErrorMatcher.isSQLError;
-<<<<<<< HEAD
-import static io.netty.handler.codec.http.HttpResponseStatus.INTERNAL_SERVER_ERROR;
-=======
 import static io.netty.handler.codec.http.HttpResponseStatus.BAD_REQUEST;
->>>>>>> 44a64047
 import static io.netty.handler.codec.http.HttpResponseStatus.NOT_FOUND;
 import static org.hamcrest.Matchers.arrayContaining;
 import static org.hamcrest.Matchers.containsString;
@@ -132,11 +128,7 @@
             "insert into ot (title, author) values (?, ?)",
             new Object[]{"Life, the Universe and Everything", authorMap}),
                      isSQLError(containsString("dynamic introduction of [middle_name] within [author.name] is not allowed"),
-<<<<<<< HEAD
-                                INTERNAL_ERROR, INTERNAL_SERVER_ERROR, 5000));
-=======
                                 INTERNAL_ERROR, BAD_REQUEST, 4000));
->>>>>>> 44a64047
     }
 
     @Test

--- conflicted
+++ resolved
@@ -740,12 +740,7 @@
             conn.createStatement().executeQuery("select * from bar.foo");
 
             assertThrows(() -> conn.createStatement().execute("select * from custom.foo"),
-<<<<<<< HEAD
-                         isPGError(is("Schema 'custom' unknown"),
-                                   INTERNAL_ERROR));
-=======
                          isPGError(is("Schema 'custom' unknown"), INTERNAL_ERROR));
->>>>>>> 44a64047
         }
     }
 

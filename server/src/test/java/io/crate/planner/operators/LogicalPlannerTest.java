--- conflicted
+++ resolved
@@ -233,7 +233,7 @@
     }
 
     @Test
-    public void testSelectCountStarIsOptimizedOnNestedSubqueries() throws Exception {
+    public void testSelectCountStarIsOptimizedOnNestedSubqueries() {
         LogicalPlan plan = plan("SELECT * FROM t1 WHERE x > (SELECT 1 FROM t1 WHERE x > (SELECT count(*) FROM t2 LIMIT 1)::integer)");
         // instead of a Collect plan, this must result in a CountPlan through optimization
         assertThat(plan).hasOperators(
@@ -241,12 +241,7 @@
             "  └ Collect[doc.t1 | [a, x, i] | (x > (SELECT 1 FROM (doc.t1)))]",
             "  └ Limit[2::bigint;0::bigint]",
             "    └ MultiPhase",
-<<<<<<< HEAD
-            "      └ Collect[doc.t1 | [1] | (x > cast((SELECT count(*) FROM (doc.t2)) AS integer))]",
-=======
-            "      └ Eval[1]",
-            "        └ Collect[doc.t1 | [1] | (x > cast((SELECT count(*) FROM (doc.t2)) AS INTEGER))]",
->>>>>>> 46cefb21
+            "      └ Collect[doc.t1 | [1] | (x > cast((SELECT count(*) FROM (doc.t2)) AS INTEGER))]",
             "      └ Limit[2::bigint;0::bigint]",
             "        └ Limit[1::bigint;0]",
             "          └ Count[doc.t2 | true]"
@@ -751,10 +746,9 @@
                         └ Rename[x] AS g
                           └ Collect[doc.t1 | [x] | (i = 1)]
                 └ SubPlan
-                  └ Eval[true]
-                    └ Rename[true] AS s
-                      └ Limit[2::bigint;0::bigint]
-                        └ Collect[doc.t1 | [true] | (x = x)]"""
+                  └ Rename[true] AS s
+                    └ Limit[2::bigint;0::bigint]
+                      └ Collect[doc.t1 | [true] | (x = x)]"""
         );
     }
 }
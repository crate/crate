/*
 * Licensed to CRATE Technology GmbH ("Crate") under one or more contributor
 * license agreements.  See the NOTICE file distributed with this work for
 * additional information regarding copyright ownership.  Crate licenses
 * this file to you under the Apache License, Version 2.0 (the "License");
 * you may not use this file except in compliance with the License.  You may
 * obtain a copy of the License at
 *
 *   http://www.apache.org/licenses/LICENSE-2.0
 *
 * Unless required by applicable law or agreed to in writing, software
 * distributed under the License is distributed on an "AS IS" BASIS, WITHOUT
 * WARRANTIES OR CONDITIONS OF ANY KIND, either express or implied.  See the
 * License for the specific language governing permissions and limitations
 * under the License.
 *
 * However, if you have executed another commercial license agreement
 * with Crate these terms will supersede the license and you may use the
 * software solely pursuant to the terms of the relevant commercial agreement.
 */

package io.crate;


import org.elasticsearch.common.Nullable;
import org.elasticsearch.common.inject.AbstractModule;
import org.elasticsearch.monitor.jvm.JvmInfo;

public class Version {


    // The logic for ID is: XXYYZZAA, where XX is major version, YY is minor version, ZZ is revision, and AA is Beta/RC indicator
    // AA values below 50 are beta builds, and below 99 are RC builds, with 99 indicating a release
    // the (internal) format of the id is there so we can easily do after/before checks on the id


    public static final boolean SNAPSHOT = false;
<<<<<<< HEAD
<<<<<<< HEAD
    public static final Version CURRENT = new Version(410099, SNAPSHOT, org.elasticsearch.Version.V_1_2_2);
=======
    public static final Version CURRENT = new Version(400499, SNAPSHOT, org.elasticsearch.Version.V_1_2_2);
>>>>>>> 0.40
=======
    public static final Version CURRENT = new Version(410199, SNAPSHOT, org.elasticsearch.Version.V_1_2_2);
>>>>>>> 9110b31a

    static {
        assert CURRENT.esVersion == org.elasticsearch.Version.CURRENT : "Version must be " +
                "upgraded to [" + org.elasticsearch.Version.CURRENT + "] is still set to [" +
                CURRENT.esVersion + "]";
    }

    public final int id;
    public final byte major;
    public final byte minor;
    public final byte revision;
    public final byte build;
    public final Boolean snapshot;
    public final org.elasticsearch.Version esVersion;

    Version(int id, @Nullable Boolean snapshot, org.elasticsearch.Version esVersion) {
        this.id = id;
        this.major = (byte) ((id / 1000000) % 100);
        this.minor = (byte) ((id / 10000) % 100);
        this.revision = (byte) ((id / 100) % 100);
        this.build = (byte) (id % 100);
        this.snapshot = snapshot;
        this.esVersion = esVersion;
    }

    public boolean snapshot() {
        return snapshot != null && snapshot;
    }

    public boolean after(Version version) {
        return version.id < id;
    }

    public boolean before(Version version) {
        return version.id > id;
    }

    /**
     * Just the version number (without -SNAPSHOT if snapshot).
     */
    public String number() {
        StringBuilder sb = new StringBuilder();
        sb.append(major).append('.').append(minor).append('.').append(revision);
        if (build < 50) {
            sb.append(".Beta").append(build);
        } else if (build < 99) {
            sb.append(".RC").append(build - 50);
        }
        return sb.toString();
    }

    public static void main(String[] args) {
        System.out.println("Version: " + Version.CURRENT + ", Build: " +
                Build.CURRENT.hashShort() + "/" + Build.CURRENT.timestamp() +
                ", ES: " + org.elasticsearch.Version.CURRENT +
                ", JVM: " + JvmInfo.jvmInfo().version() );
    }

    @Override
    public String toString() {
        StringBuilder sb = new StringBuilder();
        sb.append(number());
        if (snapshot()) {
            sb.append("-SNAPSHOT");
        }
        return sb.toString();
    }

    @Override
    public boolean equals(Object o) {
        if (this == o) return true;
        if (o == null || getClass() != o.getClass()) return false;

        Version version = (Version) o;

        if (id != version.id) return false;

        return true;
    }

    @Override
    public int hashCode() {
        return id;
    }

    public static class Module extends AbstractModule {

        private final Version version;

        public Module(Version version) {
            this.version = version;
        }

        @Override
        protected void configure() {
            bind(Version.class).toInstance(version);
        }
    }
}<|MERGE_RESOLUTION|>--- conflicted
+++ resolved
@@ -34,16 +34,8 @@
     // the (internal) format of the id is there so we can easily do after/before checks on the id
 
 
-    public static final boolean SNAPSHOT = false;
-<<<<<<< HEAD
-<<<<<<< HEAD
-    public static final Version CURRENT = new Version(410099, SNAPSHOT, org.elasticsearch.Version.V_1_2_2);
-=======
-    public static final Version CURRENT = new Version(400499, SNAPSHOT, org.elasticsearch.Version.V_1_2_2);
->>>>>>> 0.40
-=======
+    public static final boolean SNAPSHOT = true;
     public static final Version CURRENT = new Version(410199, SNAPSHOT, org.elasticsearch.Version.V_1_2_2);
->>>>>>> 9110b31a
 
     static {
         assert CURRENT.esVersion == org.elasticsearch.Version.CURRENT : "Version must be " +

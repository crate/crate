--- conflicted
+++ resolved
@@ -33,14 +33,8 @@
 import static io.crate.testing.SQLErrorMatcher.isSQLError;
 import static io.crate.testing.TestingHelpers.printedTable;
 import static io.netty.handler.codec.http.HttpResponseStatus.BAD_REQUEST;
-<<<<<<< HEAD
-import static io.netty.handler.codec.http.HttpResponseStatus.FORBIDDEN;
-import static io.netty.handler.codec.http.HttpResponseStatus.INTERNAL_SERVER_ERROR;
-import static io.netty.handler.codec.http.HttpResponseStatus.NOT_FOUND;
-=======
 import static io.netty.handler.codec.http.HttpResponseStatus.NOT_FOUND;
 import static io.netty.handler.codec.http.HttpResponseStatus.UNAUTHORIZED;
->>>>>>> 44a64047
 import static org.hamcrest.Matchers.containsString;
 import static org.hamcrest.Matchers.notNullValue;
 import static org.hamcrest.core.Is.is;
@@ -98,13 +92,8 @@
         assertThrows(() -> executeAsNormalUser("grant DQL to " + TEST_USERNAME),
                      isSQLError(is("Missing 'AL' privilege for user 'normal'"),
                                 INTERNAL_ERROR,
-<<<<<<< HEAD
-                                INTERNAL_SERVER_ERROR,
-                                5000));
-=======
                                 UNAUTHORIZED,
                                 4011));
->>>>>>> 44a64047
     }
 
     @Test
@@ -158,13 +147,8 @@
         assertThrows(() -> executeAsSuperuser("grant DQL to unknown_user"),
                      isSQLError(is("User 'unknown_user' does not exist"),
                                 INTERNAL_ERROR,
-<<<<<<< HEAD
-                                FORBIDDEN,
-                                4031));
-=======
                                 NOT_FOUND,
                                 40410));
->>>>>>> 44a64047
     }
 
     @Test
@@ -172,13 +156,8 @@
         assertThrows(() -> executeAsSuperuser("grant DQL to unknown_user, also_unknown"),
                      isSQLError(is("Users 'unknown_user, also_unknown' do not exist"),
                                 INTERNAL_ERROR,
-<<<<<<< HEAD
-                                FORBIDDEN,
-                                4031));
-=======
                                 NOT_FOUND,
                                 40410));
->>>>>>> 44a64047
     }
 
     @Test
@@ -347,13 +326,8 @@
         assertThrows(() -> execute("select * from t1", null, testUserSession()),
                      isSQLError(is("Schema 'doc' unknown"),
                                 INTERNAL_ERROR,
-<<<<<<< HEAD
-                                FORBIDDEN,
-                                4031));
-=======
                                 NOT_FOUND,
                                 4045));
->>>>>>> 44a64047
     }
 
     @Test
@@ -368,13 +342,8 @@
         assertThrows(() -> execute("select * from v1", null, testUserSession()),
                      isSQLError(is("Schema 'doc' unknown"),
                                 INTERNAL_ERROR,
-<<<<<<< HEAD
-                                FORBIDDEN,
-                                4031));
-=======
                                 NOT_FOUND,
                                 4045));
->>>>>>> 44a64047
     }
 
     @Test
@@ -393,13 +362,8 @@
         assertThrows(() -> execute("select * from t1", null, testUserSession()),
                      isSQLError(is("Schema 'doc' unknown"),
                                 INTERNAL_ERROR,
-<<<<<<< HEAD
-                                FORBIDDEN,
-                                4031));
-=======
                                 NOT_FOUND,
                                 4045));
->>>>>>> 44a64047
     }
 
     @Test
@@ -427,13 +391,8 @@
         assertThrows(() -> executeAsNormalUser("alter cluster reroute retry failed"),
                      isSQLError(containsString("User \"normal\" is not authorized to execute the statement"),
                                 INTERNAL_ERROR,
-<<<<<<< HEAD
-                                INTERNAL_SERVER_ERROR,
-                                5000));
-=======
                                 UNAUTHORIZED,
                                 4010));
->>>>>>> 44a64047
     }
 
     @Test
@@ -445,19 +404,12 @@
         executeAsSuperuser("grant dql on schema s to " + TEST_USERNAME);
         assertThat(response.rowCount(), is(1L));
 
-<<<<<<< HEAD
-        var msg = "The relation \"s.t1\" doesn't support or allow REFRESH operations, as it is currently closed.";
-
-        assertThrows(() ->  execute("refresh table s.t1", null, testUserSession()),
-                     isSQLError(containsString(msg), INTERNAL_ERROR, BAD_REQUEST, 4007));
-=======
         assertThrows(() ->  execute("refresh table s.t1", null, testUserSession()),
                      isSQLError(containsString("The relation \"s.t1\" doesn't support or allow REFRESH " +
                                                "operations, as it is currently closed."),
                                 INTERNAL_ERROR,
                                 BAD_REQUEST,
                                 4007));
->>>>>>> 44a64047
     }
 
     @Test

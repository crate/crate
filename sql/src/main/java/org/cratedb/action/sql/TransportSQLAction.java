package org.cratedb.action.sql;

import com.akiban.sql.parser.NodeTypes;
import org.elasticsearch.action.ActionListener;
import org.elasticsearch.action.index.IndexRequest;
import org.elasticsearch.action.index.IndexResponse;
import org.elasticsearch.action.index.TransportIndexAction;
import org.elasticsearch.action.search.SearchRequest;
import org.elasticsearch.action.search.SearchResponse;
import org.elasticsearch.action.search.TransportSearchAction;
import org.elasticsearch.action.support.TransportAction;
import org.elasticsearch.common.inject.Inject;
import org.elasticsearch.common.settings.Settings;
import org.elasticsearch.threadpool.ThreadPool;
import org.elasticsearch.transport.BaseTransportRequestHandler;
import org.elasticsearch.transport.TransportChannel;
import org.elasticsearch.transport.TransportService;

public class TransportSQLAction extends TransportAction<SQLRequest, SQLResponse> {

    private final TransportSearchAction transportSearchAction;
    private final TransportIndexAction transportIndexAction;

    private final NodeExecutionContext executionContext;

    @Inject
    protected TransportSQLAction(Settings settings, ThreadPool threadPool,
            NodeExecutionContext executionContext,
            TransportService transportService, TransportSearchAction transportSearchAction,
            TransportIndexAction transportIndexAction) {
        super(settings, threadPool);
        this.executionContext = executionContext;
        transportService.registerHandler(SQLAction.NAME, new TransportHandler());
        this.transportSearchAction = transportSearchAction;
        this.transportIndexAction = transportIndexAction;
    }

    private class SearchResponseListener implements ActionListener<SearchResponse> {

        private final ActionListener<SQLResponse> delegate;
        private final ParsedStatement stmt;

        public SearchResponseListener(ParsedStatement stmt, ActionListener<SQLResponse> listener) {
            delegate = listener;
            this.stmt = stmt;
        }

        @Override
        public void onResponse(SearchResponse searchResponse) {
            delegate.onResponse(stmt.buildResponse(searchResponse));
        }

        @Override
        public void onFailure(Throwable e) {
            delegate.onFailure(e);
        }
    }

    private class IndexResponseListener implements ActionListener<IndexResponse> {

        private final ActionListener<SQLResponse> delegate;
        private final ParsedStatement stmt;

        public IndexResponseListener(ParsedStatement stmt, ActionListener<SQLResponse> listener) {
            delegate = listener;
            this.stmt = stmt;
        }

        @Override
        public void onResponse(IndexResponse indexResponse) {
            delegate.onResponse(stmt.buildResponse(indexResponse));
        }

        @Override
        public void onFailure(Throwable e) {
            delegate.onFailure(e);
        }
    }

    @Override
    protected void doExecute(SQLRequest request, ActionListener<SQLResponse> listener) {
        System.out.println("doExecute: " + request);
        ParsedStatement stmt;
        SearchRequest searchRequest;
        IndexRequest indexRequest;
        try {
<<<<<<< HEAD
            stmt = new ParsedStatement(request.stmt(), executionContext);
            switch (stmt.type()) {
                case NodeTypes.INSERT_NODE:
                    indexRequest = stmt.buildIndexRequest();
                    transportIndexAction.execute(indexRequest, new IndexResponseListener(stmt, listener));
                    break;
                default:
                    searchRequest = stmt.buildSearchRequest();
                    transportSearchAction.execute(searchRequest, new SearchResponseListener(stmt, listener));
                    break;
            }
=======
            stmt = new ParsedStatement(request.stmt(), request.args(), executionContext);
            searchRequest = stmt.buildSearchRequest();
>>>>>>> 49409f69
        } catch (Exception e) {
            listener.onFailure(e);
            return;
        }

    }

    private class TransportHandler extends BaseTransportRequestHandler<SQLRequest> {


        @Override
        public SQLRequest newInstance() {
            return new SQLRequest();
        }

        @Override
        public void messageReceived(SQLRequest request, final TransportChannel channel) throws Exception {
            // no need for a threaded listener
            request.listenerThreaded(false);
            execute(request, new ActionListener<SQLResponse>() {
                @Override
                public void onResponse(SQLResponse result) {
                    try {
                        channel.sendResponse(result);
                    } catch (Throwable e) {
                        onFailure(e);
                    }
                }

                @Override
                public void onFailure(Throwable e) {
                    try {
                        channel.sendResponse(e);
                    } catch (Exception e1) {
                        logger.warn("Failed to send response for sql query", e1);
                    }
                }
            });
        }


        @Override
        public String executor() {
            return ThreadPool.Names.SAME;
        }
    }
}<|MERGE_RESOLUTION|>--- conflicted
+++ resolved
@@ -84,8 +84,7 @@
         SearchRequest searchRequest;
         IndexRequest indexRequest;
         try {
-<<<<<<< HEAD
-            stmt = new ParsedStatement(request.stmt(), executionContext);
+            stmt = new ParsedStatement(request.stmt(), request.args(), executionContext);
             switch (stmt.type()) {
                 case NodeTypes.INSERT_NODE:
                     indexRequest = stmt.buildIndexRequest();
@@ -96,10 +95,6 @@
                     transportSearchAction.execute(searchRequest, new SearchResponseListener(stmt, listener));
                     break;
             }
-=======
-            stmt = new ParsedStatement(request.stmt(), request.args(), executionContext);
-            searchRequest = stmt.buildSearchRequest();
->>>>>>> 49409f69
         } catch (Exception e) {
             listener.onFailure(e);
             return;

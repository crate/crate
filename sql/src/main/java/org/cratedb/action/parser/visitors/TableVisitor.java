package org.cratedb.action.parser.visitors;

import com.google.common.collect.ImmutableMap;
import org.cratedb.action.sql.NodeExecutionContext;
import org.cratedb.action.sql.ParsedStatement;
import org.cratedb.sql.SQLParseException;
import org.cratedb.sql.parser.StandardException;
import org.cratedb.sql.parser.parser.*;
import org.elasticsearch.common.settings.Settings;

import java.util.Arrays;
import java.util.List;
import java.util.Map;

import static com.google.common.collect.Maps.newHashMap;

public class TableVisitor extends BaseVisitor {

    private final String[] allowedColumnTypes = {"string", "integer", "long", "short", "double",
                                                 "float", "byte", "boolean", "timestamp"};
    private ColumnReference routingColumn;
    private List<String> primaryKeyColumns;
    private Map<String, Object> mappingProperties = newHashMap();
    private Map<String, Object> mappingMeta = newHashMap();
    private Map<String, Object> mapping = newHashMap();
    private Map<String, Object> indexSettings = newHashMap();

    public TableVisitor(NodeExecutionContext nodeExecutionContext,
                        ParsedStatement stmt,
                        Object[] args) throws StandardException {
        super(nodeExecutionContext, stmt, args);
    }

    public TableVisitor(ParsedStatement stmt) {
        super(null, stmt, new Object[0]);
    }

    @Override
    protected void afterVisit() throws SQLParseException {
        super.afterVisit();

        stmt.indexSettings = ImmutableMap.copyOf(this.indexSettings);
        stmt.indexMapping = ImmutableMap.copyOf(this.mapping());
    }

    @Override
    public void visit(CreateTableNode node) throws Exception {
        // validation
        if (node.isWithData()) {
            throw new SQLParseException("Create Table With Data is not Supported.");
        }
        if (node.getQueryExpression() != null) {
            throw new SQLParseException("Create Table from Query is not Supported.");
        }
        // TODO handle existence checks (IF NOT EXISTS, IF EXISTS ...)
        String tableName = node.getObjectName().getTableName();
        stmt.tableName(tableName);

        indexSettings.put("number_of_replicas", node.numberOfReplicas(1));
        indexSettings.put("number_of_shards", node.numberOfShards(5));

        // build mapping
        for (TableElementNode tableElement : node.getTableElementList()) {
            visit(tableElement);
        }

        routingColumn = node.routingColumn();
        // currently it's not supported to set the routing column different to the
        // primary key column
        if (routingColumn != null && !primaryKeyColumns.contains(routingColumn.getColumnName())) {
            throw new SQLParseException("Only columns declared as primary key can be used for " +
                    "routing");
        }

        stmt.type(ParsedStatement.ActionType.CREATE_INDEX_ACTION);
    }

    @Override
    public void visit(DropTableNode node) throws StandardException {
        stmt.tableName(node.getObjectName().getTableName());
        stmt.type(ParsedStatement.ActionType.DELETE_INDEX_ACTION);
    }

    @Override
    public void visit(ColumnDefinitionNode node) throws SQLParseException {

        Map<String, Object> columnDefinition = safeColumnDefinition(node.getColumnName());

        String columnType = node.getType().getTypeName().toLowerCase();
        List<String> allowedColumnTypeList = Arrays.asList(allowedColumnTypes);
        if (!allowedColumnTypeList.contains(columnType)) {
            throw new SQLParseException("Unsupported type");
        }

<<<<<<< HEAD
        // normally the column is specified before index definition, but so be safe,
        // we can handle index definition before column definition also
=======
        // support index definition before column definition
>>>>>>> 956b4ec1
        if (columnDefinition.containsKey("fields")) {
            Map<String, Map<String, String>> columnFieldsDefinition = (Map)columnDefinition.get("fields");
            columnDefinition = (Map)columnFieldsDefinition.get(node.getColumnName());
            assert columnDefinition != null;

            // fix types of the indexes (they are null because column was not defined already)
            for (Map.Entry<String, Map<String,String>> entry : columnFieldsDefinition.entrySet()) {
                if (entry.getKey().equals(node.getColumnName())) {
                    continue;
                }
                entry.getValue().put("type", columnType);
            }
        }

        columnDefinition.put("type", columnType);

        // default values
        if (!columnDefinition.containsKey("index")) {
            columnDefinition.put("index", "not_analyzed");
        }
        if (!columnDefinition.containsKey("store")) {
            columnDefinition.put("store", "false");
        }
    }


    @Override
    public void visit(ConstraintDefinitionNode node) {
        switch(node.getConstraintType()) {
            case PRIMARY_KEY:
                primaryKeyColumns = Arrays.asList(node.getColumnList().getColumnNames());
                if (primaryKeyColumns.size() > 1) {
                    throw new SQLParseException("Multiple Primary Key Columns not Supported.");
                }
                mappingMeta.put("primary_keys", primaryKeyColumns.get(0));
                break;
            default:
                throw new SQLParseException("Unsupported Constraint");
        }
    }

    @Override
    public void visit(IndexConstraintDefinitionNode node) throws StandardException {
        String indexName = node.getIndexName();
        if (node.getIndexColumnList() != null) {
<<<<<<< HEAD

=======
>>>>>>> 956b4ec1
            for (IndexColumn indexColumn : node.getIndexColumnList()) {
                String columnName = indexColumn.getColumnName();
                Map<String, Object> columnDefinition = safeColumnDefinition(columnName);
                Map<String, Object> indexColumnDefinition = newHashMap();
                indexColumnDefinition.putAll(columnDefinition);

                if (!indexName.equals(columnName)) {
<<<<<<< HEAD
=======
                    // prepare for multi_field mapping
>>>>>>> 956b4ec1
                    indexColumnDefinition.clear();
                    indexColumnDefinition.put("type", columnDefinition.get("type"));
                    indexColumnDefinition.put("store", "false");
                }

                switch (node.getIndexMethod()) {
                    case "fulltext":
<<<<<<< HEAD
                    default:
                        indexColumnDefinition.put("index", "analyzed");
                        GenericProperties indexProperties = node.getIndexProperties();
                        if (indexProperties != null && indexProperties.get("analyzer") != null) {
                            if (indexProperties.get("analyzer") instanceof ValueNode) {
                                String analyzerName = (String)valueFromNode((ValueNode)indexProperties.get("analyzer"));
                                indexColumnDefinition.put("analyzer", analyzerName);

                                // resolve custom analyzer and put into settings
                                if (context.analyzerService().hasCustomAnalyzer(analyzerName)) {
                                    Settings customAnalyzerSettings = context.analyzerService().resolveFullCustomAnalyzerSettings(analyzerName);
                                    indexSettings.putAll(customAnalyzerSettings.getAsMap());
                                }
                            } else {
                                throw new SQLParseException(String.format("Invalid Analyzer '%s'", indexProperties.get("analyzer").toString()));
                            }

=======
                        indexColumnDefinition.put("index", "analyzed");
                        GenericProperties indexProperties = node.getIndexProperties();
                        if (indexProperties != null && indexProperties.get("analyzer") != null) {
                            QueryTreeNode analyzer = indexProperties.get("analyzer");
                            if (!(analyzer instanceof ValueNode)) {
                                throw new SQLParseException("'analyzer' property invalid");
                            }
                            indexColumnDefinition.put("analyzer",
                                    (String)valueFromNode((ValueNode)analyzer));
>>>>>>> 956b4ec1
                        } else {
                            indexColumnDefinition.put("analyzer", "standard");
                        }
                        break;
<<<<<<< HEAD
=======
                    default:
                        throw new SQLParseException("Unsupported index method '" +
                                node.getIndexMethod() + "'");
>>>>>>> 956b4ec1
                }

                if (!indexName.equals(columnName)) {
                    // create multi_field mapping
                    Map<String, Object> fieldsDefinition = newHashMap();
                    Map<String, Object> originalColumnDefinition = newHashMap();
                    originalColumnDefinition.putAll(columnDefinition);
                    fieldsDefinition.put(columnName, originalColumnDefinition);
                    fieldsDefinition.put(indexName, indexColumnDefinition);
                    columnDefinition.clear();
                    columnDefinition.put("type", "multi_field");
                    columnDefinition.put("path", "just_name");
                    columnDefinition.put("fields", fieldsDefinition);
                } else {
                    columnDefinition.putAll(indexColumnDefinition);
                }
            }
        } else if (!node.isIndexOff()) {
            throw new SQLParseException("Unsupported index constraint");
        }
    }

    private Map<String, Object> safeColumnDefinition(String columnName) {
        Map<String, Object> columnDefinition = (Map)mappingProperties.get(columnName);
        if (columnDefinition == null) {
            columnDefinition = newHashMap();
            mappingProperties.put(columnName, columnDefinition);
        }

        return columnDefinition;
    }

    private Map<String, Object> mapping() {
        if (mapping != null) {
            if (mappingMeta != null && mappingMeta.size() > 0) {
                mapping.put("_meta", mappingMeta);
            }
            if (routingColumn != null) {
                Map<String, String> routing = newHashMap();
                routing.put("path", routingColumn.getColumnName());
                mapping.put("_routing", routing);
            }
            mapping.put("properties", mappingProperties);
        }
        return mapping;
    }
}<|MERGE_RESOLUTION|>--- conflicted
+++ resolved
@@ -92,12 +92,7 @@
             throw new SQLParseException("Unsupported type");
         }
 
-<<<<<<< HEAD
-        // normally the column is specified before index definition, but so be safe,
-        // we can handle index definition before column definition also
-=======
         // support index definition before column definition
->>>>>>> 956b4ec1
         if (columnDefinition.containsKey("fields")) {
             Map<String, Map<String, String>> columnFieldsDefinition = (Map)columnDefinition.get("fields");
             columnDefinition = (Map)columnFieldsDefinition.get(node.getColumnName());
@@ -143,10 +138,6 @@
     public void visit(IndexConstraintDefinitionNode node) throws StandardException {
         String indexName = node.getIndexName();
         if (node.getIndexColumnList() != null) {
-<<<<<<< HEAD
-
-=======
->>>>>>> 956b4ec1
             for (IndexColumn indexColumn : node.getIndexColumnList()) {
                 String columnName = indexColumn.getColumnName();
                 Map<String, Object> columnDefinition = safeColumnDefinition(columnName);
@@ -154,10 +145,7 @@
                 indexColumnDefinition.putAll(columnDefinition);
 
                 if (!indexName.equals(columnName)) {
-<<<<<<< HEAD
-=======
                     // prepare for multi_field mapping
->>>>>>> 956b4ec1
                     indexColumnDefinition.clear();
                     indexColumnDefinition.put("type", columnDefinition.get("type"));
                     indexColumnDefinition.put("store", "false");
@@ -165,25 +153,6 @@
 
                 switch (node.getIndexMethod()) {
                     case "fulltext":
-<<<<<<< HEAD
-                    default:
-                        indexColumnDefinition.put("index", "analyzed");
-                        GenericProperties indexProperties = node.getIndexProperties();
-                        if (indexProperties != null && indexProperties.get("analyzer") != null) {
-                            if (indexProperties.get("analyzer") instanceof ValueNode) {
-                                String analyzerName = (String)valueFromNode((ValueNode)indexProperties.get("analyzer"));
-                                indexColumnDefinition.put("analyzer", analyzerName);
-
-                                // resolve custom analyzer and put into settings
-                                if (context.analyzerService().hasCustomAnalyzer(analyzerName)) {
-                                    Settings customAnalyzerSettings = context.analyzerService().resolveFullCustomAnalyzerSettings(analyzerName);
-                                    indexSettings.putAll(customAnalyzerSettings.getAsMap());
-                                }
-                            } else {
-                                throw new SQLParseException(String.format("Invalid Analyzer '%s'", indexProperties.get("analyzer").toString()));
-                            }
-
-=======
                         indexColumnDefinition.put("index", "analyzed");
                         GenericProperties indexProperties = node.getIndexProperties();
                         if (indexProperties != null && indexProperties.get("analyzer") != null) {
@@ -191,19 +160,22 @@
                             if (!(analyzer instanceof ValueNode)) {
                                 throw new SQLParseException("'analyzer' property invalid");
                             }
-                            indexColumnDefinition.put("analyzer",
-                                    (String)valueFromNode((ValueNode)analyzer));
->>>>>>> 956b4ec1
+                            // resolve custom analyzer and put into settings
+                            String analyzerName = (String)valueFromNode((ValueNode)analyzer);
+                            if (context.analyzerService().hasCustomAnalyzer(analyzerName)) {
+                                Settings customAnalyzerSettings = context.analyzerService().resolveFullCustomAnalyzerSettings(analyzerName);
+                                indexSettings.putAll(customAnalyzerSettings.getAsMap());
+                            } else if (!context.analyzerService().hasBuiltInAnalyzer(analyzerName)) {
+                                throw new SQLParseException("Analyzer does not exist");
+                            }
+                            indexColumnDefinition.put("analyzer", analyzerName);
                         } else {
                             indexColumnDefinition.put("analyzer", "standard");
                         }
                         break;
-<<<<<<< HEAD
-=======
                     default:
                         throw new SQLParseException("Unsupported index method '" +
                                 node.getIndexMethod() + "'");
->>>>>>> 956b4ec1
                 }
 
                 if (!indexName.equals(columnName)) {

--- conflicted
+++ resolved
@@ -151,8 +151,12 @@
 
     private IndexRequest buildRequest() {
         // TODO: reuse logic that is currently  in AbstractESIndexTask
-<<<<<<< HEAD
         IndexRequest indexRequest = new IndexRequest();
+        if (sourceInput.value() != null) {
+            indexRequest.source(((BytesRef)sourceInput.value()).bytes);
+        } else {
+            return null;
+        }
         indexRequest.type(Constants.DEFAULT_MAPPING_TYPE);
 
         if (partitionedBy.size() > 0) {
@@ -184,13 +188,6 @@
         } else {
             assert value instanceof BytesRef;
             indexRequest.source(((BytesRef) value).bytes);
-=======
-        IndexRequest indexRequest = new IndexRequest(tableName, Constants.DEFAULT_MAPPING_TYPE);
-        if (sourceInput.value() != null) {
-            indexRequest.source(((BytesRef) sourceInput.value()).bytes);
-        } else {
-            return null;
->>>>>>> 03ba5e91
         }
 
         List<String> primaryKeyValues = Lists.transform(idInputs, new Function<Input<?>, String>() {

--- conflicted
+++ resolved
@@ -75,6 +75,15 @@
                                             .build()
                             ).toUtf8()
                     )
+                    .put(
+                            "crate.analyzer.custom.analyzer.invalid",
+                            AnalyzerService.encodeSettings(
+                                    ImmutableSettings.builder()
+                                            .put("index.analysis.analyzer.invalid.type", "custom")
+                                            .put("index.analysis.analyzer.invalid.tokenizer", "nonexistent")
+                                            .build()
+                            ).toUtf8()
+                    )
                     .build());
         } catch (IOException e) {
             throw new StandardException(e);
@@ -229,61 +238,6 @@
     }
 
     @Test
-    public void testCreateTableWithInlineDefaultIndex() throws Exception {
-        execStatement("create table phrases (phrase string index using fulltext)");
-
-        Map<String, Object> expectedMapping = new HashMap<String, Object>(){{
-            put("properties", new HashMap<String, Object>(){{
-                put("phrase", new HashMap<String, Object>(){{
-                    put("type", "string");
-                    put("index", "analyzed");
-                    put("analyzer", "standard");
-                    put("store", "false");
-                }});
-            }});
-        }};
-
-        assertEquals(expectedMapping, stmt.indexMapping);
-    }
-
-    @Test
-    public void testCreateTableWithInlineIndexOff() throws Exception {
-        execStatement("create table phrases (phrase string index off)");
-
-        Map<String, Object> expectedMapping = new HashMap<String, Object>(){{
-            put("properties", new HashMap<String, Object>(){{
-                put("phrase", new HashMap<String, Object>(){{
-                    put("type", "string");
-                    put("index", "not_analyzed");
-                    put("store", "false");
-                }});
-            }});
-        }};
-
-        assertEquals(expectedMapping, stmt.indexMapping);
-    }
-
-    @Test
-    public void testCreateTableWithInlineIndexProperties() throws Exception {
-        execStatement("create table phrases (phrase string index using fulltext " +
-                "with (analyzer='german'))");
-
-        Map<String, Object> expectedMapping = new HashMap<String, Object>(){{
-            put("properties", new HashMap<String, Object>(){{
-                put("phrase", new HashMap<String, Object>(){{
-                    put("type", "string");
-                    put("index", "analyzed");
-                    put("analyzer", "german");
-                    put("store", "false");
-                }});
-            }});
-        }};
-
-        assertEquals(expectedMapping, stmt.indexMapping);
-    }
-
-    @Test
-<<<<<<< HEAD
     public void testCreateTableWithInlineIndexPropertiesWithCustomAnalyzer() throws Exception {
         execStatement("create table phrases (phrase string index using fulltext " +
                 "with (analyzer='tabletest'))");
@@ -323,8 +277,6 @@
     }
 
     @Test
-=======
->>>>>>> 956b4ec1
     public void testCreateTableWithDefaultIndex() throws Exception {
         execStatement("create table phrases (phrase string index off, " +
                 "index phrase_fulltext using fulltext(phrase))");
@@ -355,9 +307,9 @@
     }
 
     @Test
-    public void testCreateTableWithIndexProperties() throws Exception {
+    public void testCreateTableWithIndexPropertiesAndCustomAnalyzer() throws Exception {
         execStatement("create table phrases (phrase string index off, " +
-                "index phrase_fulltext using fulltext(phrase) with(analyzer='german'))");
+                "index phrase_fulltext using fulltext(phrase) with(analyzer='tabletest'))");
 
         Map<String, Object> expectedMapping = new HashMap<String, Object>(){{
             put("properties", new HashMap<String, Object>(){{
@@ -373,22 +325,113 @@
                         put("phrase_fulltext", new HashMap<String, Object>(){{
                             put("type", "string");
                             put("index", "analyzed");
-                            put("analyzer", "german");
+                            put("analyzer", "tabletest");
                             put("store", "false");
                         }});
                     }});
                 }});
             }});
         }};
-
-        assertEquals(expectedMapping, stmt.indexMapping);
-    }
-
-    @Test
-<<<<<<< HEAD
-    public void testCreateTableWithIndexPropertiesAndCustomAnalyzer() throws Exception {
+        assertEquals(expectedMapping, stmt.indexMapping);
+
+        assertThat(
+                stmt.indexSettings,
+                hasEntry("index.analysis.analyzer.tabletest.type", (Object)"custom")
+        );
+        assertThat(
+                stmt.indexSettings,
+                hasEntry("index.analysis.analyzer.tabletest.tokenizer", (Object)"mytok")
+        );
+        assertThat(
+                stmt.indexSettings,
+                hasEntry("index.analysis.analyzer.tabletest.filter.0", (Object)"asciifolding")
+        );
+        assertThat(
+                stmt.indexSettings,
+                hasEntry("index.analysis.tokenizer.mytok.type", (Object)"standard")
+        );
+        assertThat(
+                stmt.indexSettings,
+                hasEntry("index.analysis.tokenizer.mytok.max_token_length", (Object)"100")
+        );
+    }
+
+    @Test
+    public void testCreateTableWithIndexAndNonExistingAnalyzer() throws Exception {
+        expectedException.expect(SQLParseException.class);
+        expectedException.expectMessage("Analyzer does not exist");
         execStatement("create table phrases (phrase string index off, " +
-                "index phrase_fulltext using fulltext(phrase) with(analyzer='tabletest'))");
+                "index phrase_fulltext using fulltext(phrase) with (analyzer='nonexistent'))");
+    }
+
+    @Test
+    public void testCreateTableWithInvalidAnalyzer() throws Exception {
+        expectedException.expect(SQLParseException.class);
+        expectedException.expectMessage("Invalid Analyzer: could not resolve tokenizer 'nonexistent'");
+        execStatement("create table phrases (" +
+                "  phrase string index off," +
+                "  index phrase_fulltext using fulltext(phrase) with (analyzer='invalid')" +
+                ")");
+    }
+
+    @Test
+    public void testCreateTableWithInlineDefaultIndex() throws Exception {
+        execStatement("create table phrases (phrase string index using fulltext)");
+
+        Map<String, Object> expectedMapping = new HashMap<String, Object>(){{
+            put("properties", new HashMap<String, Object>(){{
+                put("phrase", new HashMap<String, Object>(){{
+                    put("type", "string");
+                    put("index", "analyzed");
+                    put("analyzer", "standard");
+                    put("store", "false");
+                }});
+            }});
+        }};
+
+        assertEquals(expectedMapping, stmt.indexMapping);
+    }
+
+    @Test
+    public void testCreateTableWithInlineIndexOff() throws Exception {
+        execStatement("create table phrases (phrase string index off)");
+
+        Map<String, Object> expectedMapping = new HashMap<String, Object>(){{
+            put("properties", new HashMap<String, Object>(){{
+                put("phrase", new HashMap<String, Object>(){{
+                    put("type", "string");
+                    put("index", "not_analyzed");
+                    put("store", "false");
+                }});
+            }});
+        }};
+
+        assertEquals(expectedMapping, stmt.indexMapping);
+    }
+
+    @Test
+    public void testCreateTableWithInlineIndexProperties() throws Exception {
+        execStatement("create table phrases (phrase string index using fulltext " +
+                "with (analyzer='german'))");
+
+        Map<String, Object> expectedMapping = new HashMap<String, Object>(){{
+            put("properties", new HashMap<String, Object>(){{
+                put("phrase", new HashMap<String, Object>(){{
+                    put("type", "string");
+                    put("index", "analyzed");
+                    put("analyzer", "german");
+                    put("store", "false");
+                }});
+            }});
+        }};
+
+        assertEquals(expectedMapping, stmt.indexMapping);
+    }
+
+    @Test
+    public void testCreateTableWithIndexProperties() throws Exception {
+        execStatement("create table phrases (phrase string index off, " +
+                "index phrase_fulltext using fulltext(phrase) with(analyzer='german'))");
 
         Map<String, Object> expectedMapping = new HashMap<String, Object>(){{
             put("properties", new HashMap<String, Object>(){{
@@ -404,40 +447,18 @@
                         put("phrase_fulltext", new HashMap<String, Object>(){{
                             put("type", "string");
                             put("index", "analyzed");
-                            put("analyzer", "tabletest");
+                            put("analyzer", "german");
                             put("store", "false");
                         }});
                     }});
                 }});
             }});
         }};
-        assertEquals(expectedMapping, stmt.indexMapping);
-
-        assertThat(
-                stmt.indexSettings,
-                hasEntry("index.analysis.analyzer.tabletest.type", (Object)"custom")
-        );
-        assertThat(
-                stmt.indexSettings,
-                hasEntry("index.analysis.analyzer.tabletest.tokenizer", (Object)"mytok")
-        );
-        assertThat(
-                stmt.indexSettings,
-                hasEntry("index.analysis.analyzer.tabletest.filter.0", (Object)"asciifolding")
-        );
-        assertThat(
-                stmt.indexSettings,
-                hasEntry("index.analysis.tokenizer.mytok.type", (Object)"standard")
-        );
-        assertThat(
-                stmt.indexSettings,
-                hasEntry("index.analysis.tokenizer.mytok.max_token_length", (Object)"100")
-        );
-    }
-
-    @Test
-=======
->>>>>>> 956b4ec1
+
+        assertEquals(expectedMapping, stmt.indexMapping);
+    }
+
+    @Test
     public void testCreateTableWithIndexPropertiesReverse() throws Exception {
         execStatement("create table phrases (" +
                 "index phrase_fulltext using fulltext(phrase) with(analyzer='german')," +

--- conflicted
+++ resolved
@@ -2932,8 +2932,6 @@
         assertNotNull(client().admin().cluster().prepareState().execute().actionGet()
                 .getState().metaData().indices().get(partitionName).aliases().get("parted"));
     }
-<<<<<<< HEAD
-=======
 
     @Test
     public void testSelectFromPartitionedTable() throws Exception {
@@ -2983,6 +2981,4 @@
                 new Object[]{"Don't panic"});
         assertEquals(2L, response.rowCount());
     }
-
->>>>>>> e8654508
 }
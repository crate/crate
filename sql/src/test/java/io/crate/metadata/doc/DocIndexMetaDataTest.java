package io.crate.metadata.doc;

import com.google.common.base.Function;
import com.google.common.collect.ImmutableList;
import com.google.common.collect.Lists;
import io.crate.Constants;
import io.crate.DataType;
import io.crate.index.IndexMetaDataExtractor;
import io.crate.metadata.ColumnIdent;
import io.crate.metadata.ReferenceInfo;
import io.crate.metadata.TableIdent;
import org.elasticsearch.cluster.metadata.IndexMetaData;
import org.elasticsearch.cluster.metadata.MappingMetaData;
import org.elasticsearch.common.settings.ImmutableSettings;
import org.elasticsearch.common.settings.Settings;
import org.elasticsearch.common.xcontent.XContentBuilder;
import org.elasticsearch.common.xcontent.XContentFactory;
import org.elasticsearch.common.xcontent.XContentHelper;
import org.hamcrest.Matchers;
import org.junit.Rule;
import org.junit.Test;
import org.junit.rules.ExpectedException;

import javax.annotation.Nullable;
import java.io.IOException;
import java.util.*;

import static org.hamcrest.Matchers.contains;
import static org.hamcrest.Matchers.is;
import static org.hamcrest.collection.IsCollectionWithSize.hasSize;
import static org.junit.Assert.*;

public class DocIndexMetaDataTest {


    @Rule
    public ExpectedException expectedException = ExpectedException.none();

    static {
        ClassLoader.getSystemClassLoader().setDefaultAssertionStatus(true);
    }

    private IndexMetaData getIndexMetaData(String indexName, XContentBuilder builder) throws IOException {
        return getIndexMetaData(indexName, builder, ImmutableSettings.Builder.EMPTY_SETTINGS);
    }

    private IndexMetaData getIndexMetaData(String indexName, XContentBuilder builder, Settings settings)
            throws IOException {
        byte[] data = builder.bytes().toBytes();
        Map<String, Object> mappingSource = XContentHelper.convertToMap(data, true).v2();
        mappingSource = sortProperties(mappingSource);

        ImmutableSettings.Builder settingsBuilder = ImmutableSettings.builder()
                .put("index.number_of_shards", 1)
                .put("index.number_of_replicas", 0)
                .put(settings);

        return IndexMetaData.builder(indexName)
                .settings(settingsBuilder)
                .putMapping(new MappingMetaData(Constants.DEFAULT_MAPPING_TYPE, mappingSource))
                .build();
    }

    private DocIndexMetaData newMeta(IndexMetaData metaData, String name) throws IOException {
        return new DocIndexMetaData(metaData, new TableIdent(null, name)).build();
    }

    @Test
    public void testNestedColumnIdent() throws Exception {
        XContentBuilder builder = XContentFactory.jsonBuilder()
                .startObject()
                .startObject("properties")
                    .startObject("person")
                        .startObject("properties")
                            .startObject("addresses")
                                .startObject("properties")
                                    .startObject("city")
                                        .field("type", "string")
                                        .field("index", "not_analyzed")
                                    .endObject()
                                    .startObject("country")
                                        .field("type", "string")
                                        .field("index", "not_analyzed")
                                    .endObject()
                                .endObject()
                            .endObject()
                        .endObject()
                    .endObject()
                .endObject()
                .endObject();

        IndexMetaData metaData = getIndexMetaData("test1", builder);
        DocIndexMetaData md = newMeta(metaData, "test1");

        ReferenceInfo referenceInfo = md.references().get(new ColumnIdent("person", Arrays.asList("addresses", "city")));
        assertNotNull(referenceInfo);
    }

    @Test
    public void testExtractObjectColumnDefinitions() throws Exception {
        XContentBuilder builder = XContentFactory.jsonBuilder()
                .startObject()
                .startObject("properties")
                .startObject("implicit_dynamic")
                    .startObject("properties")
                        .startObject("name")
                            .field("type", "string")
                            .field("index", "not_analyzed")
                        .endObject()
                    .endObject()
                .endObject()
                .startObject("explicit_dynamic")
                    .field("dynamic", "true")
                    .startObject("properties")
                        .startObject("name")
                            .field("type", "string")
                            .field("index", "not_analyzed")
                        .endObject()
                        .startObject("age")
                            .field("type", "integer")
                            .field("index", "not_analyzed")
                        .endObject()
                    .endObject()
                .endObject()
                .startObject("ignored")
                    .field("dynamic", "false")
                    .startObject("properties")
                        .startObject("name")
                            .field("type", "string")
                            .field("index", "not_analyzed")
                        .endObject()
                        .startObject("age")
                            .field("type", "integer")
                            .field("index", "not_analyzed")
                        .endObject()
                    .endObject()
                .endObject()
                .startObject("strict")
                    .field("dynamic", "strict")
                    .startObject("properties")
                        .startObject("age")
                            .field("type", "integer")
                            .field("index", "not_analyzed")
                        .endObject()
                    .endObject()
                .endObject()
                .endObject()
                .endObject();
        IndexMetaData metaData = getIndexMetaData("test1", builder);
        DocIndexMetaData md = newMeta(metaData, "test1");
        assertThat(md.columns().size(), is(4));
        assertThat(md.references().size(), is(16));
        assertThat(md.references().get(new ColumnIdent("implicit_dynamic")).objectType(), is(ReferenceInfo.ObjectType.DYNAMIC));
        assertThat(md.references().get(new ColumnIdent("explicit_dynamic")).objectType(), is(ReferenceInfo.ObjectType.DYNAMIC));
        assertThat(md.references().get(new ColumnIdent("ignored")).objectType(), is(ReferenceInfo.ObjectType.IGNORED));
        assertThat(md.references().get(new ColumnIdent("strict")).objectType(), is(ReferenceInfo.ObjectType.STRICT));
    }

    @Test
    public void testExtractColumnDefinitions() throws Exception {
        XContentBuilder builder = XContentFactory.jsonBuilder()
                .startObject()
                .startObject("_meta")
                .field("primary_keys", "id")
                .endObject()
                .startObject("properties")
                .startObject("id")
                .field("type", "integer")
                .field("index", "not_analyzed")
                .endObject()
                .startObject("title")
                .field("type", "string")
                .field("index", "no")
                .endObject()
                .startObject("datum")
                .field("type", "date")
                .endObject()
                .startObject("content")
                .field("type", "string")
                .field("index", "analyzed")
                .field("analyzer", "standard")
                .endObject()
                .startObject("person")
                .startObject("properties")
                .startObject("first_name")
                .field("type", "string")
                .field("index", "not_analyzed")
                .endObject()
                .startObject("birthday")
                .field("type", "date")
                .field("index", "not_analyzed")
                .endObject()
                .endObject()
                .endObject()
                .startObject("nested")
                .field("type", "nested")
                .startObject("properties")
                .startObject("inner_nested")
                .field("type", "date")
                .field("index", "not_analyzed")
                .endObject()
                .endObject()
                .endObject()
                .endObject()
                .endObject();


        IndexMetaData metaData = getIndexMetaData("test1", builder);
        DocIndexMetaData md = newMeta(metaData, "test1");

        assertEquals(6, md.columns().size());
        assertEquals(15, md.references().size());

        ImmutableList<ReferenceInfo> columns = ImmutableList.copyOf(md.columns());

        assertThat(columns.get(0).ident().columnIdent().name(), is("content"));
        assertThat(columns.get(0).type(), is(DataType.STRING));
        assertThat(columns.get(0).ident().tableIdent().name(), is("test1"));

        ImmutableList<ReferenceInfo> references = ImmutableList.<ReferenceInfo>copyOf(md.references().values());


        ReferenceInfo birthday = md.references().get(new ColumnIdent("person", "birthday"));
        assertThat(birthday.type(), is(DataType.TIMESTAMP));

        List<String> fqns = Lists.transform(references, new Function<ReferenceInfo, String>() {
            @Nullable
            @Override
            public String apply(@Nullable ReferenceInfo input) {
                return input.ident().columnIdent().fqn();
            }
        });

        assertThat(fqns, Matchers.<List<String>>is(
                ImmutableList.of("_doc", "_id", "_raw", "_score", "_uid", "_version", "content", "datum", "id", "nested", "nested.inner_nested",
                        "person", "person.birthday", "person.first_name", "title")));

    }

    @Test
    public void testExtractPartitionedByColumns() throws Exception {
        XContentBuilder builder = XContentFactory.jsonBuilder()
                .startObject()
                .startObject("_meta")
                .field("primary_keys", "id")
                .startArray("partitioned_by")
                    .startArray()
                        .value("datum").value("date")
                    .endArray()
                .endArray()
                .endObject()
                .startObject("properties")
                .startObject("id")
                .field("type", "integer")
                .field("index", "not_analyzed")
                .endObject()
                .startObject("title")
                .field("type", "string")
                .field("index", "no")
                .endObject()
                .startObject("content")
                .field("type", "string")
                .field("index", "analyzed")
                .field("analyzer", "standard")
                .endObject()
                .startObject("person")
                .startObject("properties")
                .startObject("first_name")
                .field("type", "string")
                .field("index", "not_analyzed")
                .endObject()
                .startObject("birthday")
                .field("type", "date")
                .field("index", "not_analyzed")
                .endObject()
                .endObject()
                .endObject()
                .startObject("nested")
                .field("type", "nested")
                .startObject("properties")
                .startObject("inner_nested")
                .field("type", "date")
                .field("index", "not_analyzed")
                .endObject()
                .endObject()
                .endObject()
                .endObject()
                .endObject();
        IndexMetaData metaData = getIndexMetaData("test1", builder);
        DocIndexMetaData md = newMeta(metaData, "test1");

        assertEquals(6, md.columns().size());
<<<<<<< HEAD
        assertEquals(14, md.references().size());
=======
        assertEquals(15, md.references().size());
>>>>>>> e8654508
        assertEquals(1, md.partitionedByColumns().size());
        assertThat(md.partitionedByColumns().get(0).type(), is(DataType.TIMESTAMP));
        assertThat(md.partitionedByColumns().get(0).ident().columnIdent().fqn(), is("datum"));
    }

    private Map<String, Object> sortProperties(Map<String, Object> mappingSource) {
        return sortProperties(mappingSource, false);
    }

    /**
     * in the DocumentMapper that ES uses at some place the properties of the mapping are sorted.
     * this logic doesn't seem to be triggered if the IndexMetaData is created using the
     * IndexMetaData.Builder.
     * <p/>
     * in order to have the same behaviour as if a Node was started and a index with mapping was created
     * using the ES tools pre-sort the mapping here.
     */
    @SuppressWarnings("unchecked")
    private Map<String, Object> sortProperties(Map<String, Object> mappingSource, boolean doSort) {
        Map<String, Object> map;
        if (doSort) {
            map = new TreeMap<>();
        } else {
            map = new HashMap<>();
        }

        boolean sortNext;
        Object value;
        for (Map.Entry<String, Object> entry : mappingSource.entrySet()) {
            value = entry.getValue();
            sortNext = entry.getKey().equals("properties");

            if (value instanceof Map) {
                map.put(entry.getKey(), sortProperties((Map) entry.getValue(), sortNext));
            } else {
                map.put(entry.getKey(), entry.getValue());
            }
        }

        return map;
    }

    @Test
    public void testExtractColumnDefinitionsFromEmptyIndex() throws Exception {
        XContentBuilder builder = XContentFactory.jsonBuilder()
                .startObject()
                .startObject(Constants.DEFAULT_MAPPING_TYPE)
                .endObject()
                .endObject();
        IndexMetaData metaData = getIndexMetaData("test2", builder);
        DocIndexMetaData md = newMeta(metaData, "test2");
        assertThat(md.columns(), hasSize(0));
    }

    @Test
    public void testDocSysColumnReferences() throws Exception {
        XContentBuilder builder = XContentFactory.jsonBuilder()
                .startObject()
                .startObject(Constants.DEFAULT_MAPPING_TYPE)
                .startObject("properties")
                .startObject("content")
                .field("type", "string")
                .field("index", "not_analyzed")
                .endObject()
                .endObject()
                .endObject()
                .endObject();

        DocIndexMetaData metaData = newMeta(getIndexMetaData("test", builder), "test");
        ReferenceInfo id = metaData.references().get(new ColumnIdent("_id"));
        assertNotNull(id);

        ReferenceInfo version = metaData.references().get(new ColumnIdent("_version"));
        assertNotNull(version);

        ReferenceInfo score = metaData.references().get(new ColumnIdent("_score"));
        assertNotNull(score);
    }

    @Test
    public void testExtractPrimaryKey() throws Exception {

        XContentBuilder builder = XContentFactory.jsonBuilder()
                .startObject()
                .startObject(Constants.DEFAULT_MAPPING_TYPE)
                .startObject("_meta")
                .field("primary_keys", "id")
                .endObject()
                .startObject("properties")
                .startObject("id")
                .field("type", "integer")
                .field("index", "not_analyzed")
                .endObject()
                .startObject("title")
                .field("type", "string")
                .field("index", "no")
                .endObject()
                .startObject("datum")
                .field("type", "date")
                .endObject()
                .startObject("content")
                .field("type", "string")
                .field("index", "analyzed")
                .field("analyzer", "standard")
                .endObject()
                .endObject()
                .endObject()
                .endObject();
        IndexMetaData metaData = getIndexMetaData("test3", builder);
        DocIndexMetaData md = newMeta(metaData, "test3");


        assertThat(md.primaryKey().size(), is(1));
        assertThat(md.primaryKey(), contains("id"));

        builder = XContentFactory.jsonBuilder()
                .startObject()
                .startObject(Constants.DEFAULT_MAPPING_TYPE)
                .startObject("properties")
                .startObject("content")
                .field("type", "string")
                .field("index", "not_analyzed")
                .endObject()
                .endObject()
                .endObject()
                .endObject();

        md = newMeta(getIndexMetaData("test4", builder), "test4");
        assertThat(md.primaryKey().size(), is(1)); // _id is always the fallback primary key

        builder = XContentFactory.jsonBuilder()
                .startObject()
                .startObject(Constants.DEFAULT_MAPPING_TYPE)
                .endObject()
                .endObject();
        md = newMeta(getIndexMetaData("test5", builder), "test5");
        assertThat(md.primaryKey().size(), is(1));
    }

    @Test
    public void testGetIndices() throws Exception {
        XContentBuilder builder = XContentFactory.jsonBuilder()
                .startObject()
                .startObject(Constants.DEFAULT_MAPPING_TYPE)
                .startObject("_meta")
                .field("primary_keys", "id")
                .endObject()
                .startObject("properties")
                .startObject("id")
                .field("type", "integer")
                .field("index", "not_analyzed")
                .endObject()
                .startObject("title")
                .field("type", "string")
                .field("index", "not_analyzed")
                .field("path", "just_name")
                .startObject("fields")
                .startObject("ft")
                .field("type", "string")
                .field("index", "analyzed")
                .field("analyzer", "english")
                .endObject()
                .endObject()
                .endObject()
                .startObject("datum")
                .field("type", "date")
                .endObject()
                .startObject("content")
                .field("type", "string")
                .field("index", "no")
                .field("path", "just_name")
                .startObject("fields")
                .startObject("ft")
                .field("type", "string")
                .field("index", "analyzed")
                .field("analyzer", "english")
                .endObject()
                .endObject()
                .endObject()
                .endObject()
                .endObject();

        IndexMetaData metaData = getIndexMetaData("test6", builder);
        IndexMetaDataExtractor extractor = new IndexMetaDataExtractor(metaData);
        List<IndexMetaDataExtractor.Index> indices = extractor.getIndices();

        assertEquals(5, indices.size());

        assertThat(indices.get(0).indexName, is("ft"));
        assertThat(indices.get(0).tableName, is("test6"));
        assertThat(indices.get(0).method, is("fulltext"));
        assertThat(indices.get(0).getColumnsString(), is("content, title"));
        assertThat(indices.get(0).getPropertiesString(), is("analyzer=english"));
        assertThat(indices.get(0).getUid(), is("test6.ft"));

        assertThat(indices.get(1).indexName, is("datum"));
        assertThat(indices.get(1).tableName, is("test6"));
        assertThat(indices.get(1).method, is("plain"));
        assertThat(indices.get(1).getColumnsString(), is("datum"));
        assertThat(indices.get(1).getUid(), is("test6.datum"));

        assertThat(indices.get(2).indexName, is("id"));
        assertThat(indices.get(2).tableName, is("test6"));
        assertThat(indices.get(2).getColumnsString(), is("id"));
        assertThat(indices.get(2).method, is("plain"));

        assertThat(indices.get(3).indexName, is("title"));
        assertThat(indices.get(3).tableName, is("test6"));
        assertThat(indices.get(3).getColumnsString(), is("title"));
        assertThat(indices.get(3).method, is("plain"));

        // compound indices will be listed once for every column they index,
        // will be merged by indicesTable
        assertThat(indices.get(4).indexName, is("ft"));
    }

    @Test
    public void extractIndicesFromEmptyIndex() throws Exception {
        XContentBuilder builder = XContentFactory.jsonBuilder()
                .startObject()
                .startObject(Constants.DEFAULT_MAPPING_TYPE)
                .endObject()
                .endObject();
        IndexMetaData metaData = getIndexMetaData("test7", builder);
        IndexMetaDataExtractor extractor = new IndexMetaDataExtractor(metaData);
        List<IndexMetaDataExtractor.Index> indices = extractor.getIndices();
        assertEquals(0, indices.size());

    }

    @Test
    public void extractRoutingColumn() throws Exception {
        XContentBuilder builder = XContentFactory.jsonBuilder()
                .startObject()
                .startObject(Constants.DEFAULT_MAPPING_TYPE)
                .startObject("_meta")
                .field("primary_keys", "id")
                .endObject()
                .startObject("properties")
                .startObject("id")
                .field("type", "integer")
                .field("index", "not_analyzed")
                .endObject()
                .startObject("title")
                .field("type", "multi_field")
                .field("path", "just_name")
                .startObject("fields")
                .startObject("title")
                .field("type", "string")
                .field("index", "not_analyzed")
                .endObject()
                .startObject("ft")
                .field("type", "string")
                .field("index", "analyzed")
                .field("analyzer", "english")
                .endObject()
                .endObject()
                .endObject()
                .startObject("datum")
                .field("type", "date")
                .endObject()
                .startObject("content")
                .field("type", "multi_field")
                .field("path", "just_name")
                .startObject("fields")
                .startObject("content")
                .field("type", "string")
                .field("index", "no")
                .endObject()
                .startObject("ft")
                .field("type", "string")
                .field("index", "analyzed")
                .field("analyzer", "english")
                .endObject()
                .endObject()
                .endObject()
                .endObject()
                .endObject()
                .endObject();

        DocIndexMetaData md = newMeta(getIndexMetaData("test8", builder), "test8");
        assertThat(md.routingCol(), is("id"));

        builder = XContentFactory.jsonBuilder()
                .startObject()
                .startObject(Constants.DEFAULT_MAPPING_TYPE)
                .startObject("properties")
                .startObject("content")
                .field("type", "string")
                .field("index", "not_analyzed")
                .endObject()
                .endObject()
                .endObject()
                .endObject();

        md = newMeta(getIndexMetaData("test9", builder), "test8");
        assertThat(md.routingCol(), is("_id"));

        builder = XContentFactory.jsonBuilder()
                .startObject()
                .startObject(Constants.DEFAULT_MAPPING_TYPE)
                .startObject("_meta")
                .field("primary_keys", "id")
                .endObject()
                .startObject("_routing")
                .field("path", "id")
                .endObject()
                .startObject("properties")
                .startObject("id")
                .field("type", "integer")
                .field("index", "not_analyzed")
                .endObject()
                .startObject("content")
                .field("type", "string")
                .field("index", "no")
                .endObject()
                .endObject()
                .endObject()
                .endObject();

        md = newMeta(getIndexMetaData("test10", builder), "test10");
        assertThat(md.routingCol(), is("id"));
    }

    @Test
    public void extractRoutingColumnFromEmptyIndex() throws Exception {
        XContentBuilder builder = XContentFactory.jsonBuilder()
                .startObject()
                .startObject(Constants.DEFAULT_MAPPING_TYPE)
                .endObject()
                .endObject();
        DocIndexMetaData md = newMeta(getIndexMetaData("test11", builder), "test11");
        assertThat(md.routingCol(), is("_id"));
    }


    @Test
    public void testIsDynamic() throws IOException {
        XContentBuilder builder = XContentFactory.jsonBuilder()
                .startObject()
                .startObject(Constants.DEFAULT_MAPPING_TYPE)
                .startObject("properties")
                .startObject("field")
                .field("type", "string")
                .endObject()
                .endObject()
                .endObject()
                .endObject();
        IndexMetaData metaData = getIndexMetaData("test13", builder,
                ImmutableSettings.builder().put("index.mapper.dynamic", false).build());
        IndexMetaDataExtractor extractor = new IndexMetaDataExtractor(metaData);
        assertFalse(extractor.isDynamic());

        builder = XContentFactory.jsonBuilder()
                .startObject()
                .startObject(Constants.DEFAULT_MAPPING_TYPE)
                .field("dynamic", true)
                .startObject("properties")
                .startObject("field")
                .field("type", "string")
                .endObject()
                .endObject()
                .endObject()
                .endObject();

        metaData = getIndexMetaData("test13", builder,
                ImmutableSettings.builder().put("index.mapper.dynamic", false).build());
        extractor = new IndexMetaDataExtractor(metaData);
        assertFalse(extractor.isDynamic());

        builder = XContentFactory.jsonBuilder()
                .startObject()
                .startObject(Constants.DEFAULT_MAPPING_TYPE)
                .field("dynamic", false)
                .startObject("properties")
                .startObject("field")
                .field("type", "string")
                .endObject()
                .endObject()
                .endObject()
                .endObject();
        metaData = getIndexMetaData("test15", builder);
        extractor = new IndexMetaDataExtractor(metaData);
        assertFalse(extractor.isDynamic());

        builder = XContentFactory.jsonBuilder()
                .startObject()
                .startObject(Constants.DEFAULT_MAPPING_TYPE)
                .field("dynamic", "strict")
                .startObject("properties")
                .startObject("field")
                .field("type", "string")
                .endObject()
                .endObject()
                .endObject()
                .endObject();
        metaData = getIndexMetaData("test16", builder);
        extractor = new IndexMetaDataExtractor(metaData);
        assertFalse(extractor.isDynamic());

        builder = XContentFactory.jsonBuilder()
                .startObject()
                .startObject(Constants.DEFAULT_MAPPING_TYPE)
                .startObject("properties")
                .startObject("field")
                .field("type", "string")
                .endObject()
                .endObject()
                .endObject()
                .endObject();
        metaData = getIndexMetaData("test17", builder);
        extractor = new IndexMetaDataExtractor(metaData);
        assertTrue(extractor.isDynamic());

    }

    @Test
    public void testAutogeneratedPrimaryKey() throws Exception {
        XContentBuilder builder = XContentFactory.jsonBuilder()
                .startObject()
                .startObject(Constants.DEFAULT_MAPPING_TYPE)
                .endObject()
                .endObject();
        DocIndexMetaData md = newMeta(getIndexMetaData("test11", builder), "test11");
        assertThat(md.primaryKey().size(), is(1));
        assertThat(md.primaryKey().get(0), is("_id"));
        assertThat(md.hasAutoGeneratedPrimaryKey(), is(true));
    }

    @Test
    public void testNoAutogeneratedPrimaryKey() throws Exception {
        XContentBuilder builder = XContentFactory.jsonBuilder()
                .startObject()
                .startObject(Constants.DEFAULT_MAPPING_TYPE)
                .startObject("_meta")
                .field("primary_keys", "id")
                .endObject()
                .startObject("properties")
                .startObject("field")
                .field("id", "integer")
                .field("index", "not_analyzed")
                .endObject()
                .endObject()
                .endObject();
        DocIndexMetaData md = newMeta(getIndexMetaData("test11", builder), "test11");
        assertThat(md.primaryKey().size(), is(1));
        assertThat(md.primaryKey().get(0), is("id"));
        assertThat(md.hasAutoGeneratedPrimaryKey(), is(false));
    }
}


<|MERGE_RESOLUTION|>--- conflicted
+++ resolved
@@ -290,11 +290,7 @@
         DocIndexMetaData md = newMeta(metaData, "test1");
 
         assertEquals(6, md.columns().size());
-<<<<<<< HEAD
-        assertEquals(14, md.references().size());
-=======
         assertEquals(15, md.references().size());
->>>>>>> e8654508
         assertEquals(1, md.partitionedByColumns().size());
         assertThat(md.partitionedByColumns().get(0).type(), is(DataType.TIMESTAMP));
         assertThat(md.partitionedByColumns().get(0).ident().columnIdent().fqn(), is("datum"));

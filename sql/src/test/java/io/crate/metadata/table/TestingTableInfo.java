/*
 * Licensed to CRATE Technology GmbH ("Crate") under one or more contributor
 * license agreements.  See the NOTICE file distributed with this work for
 * additional information regarding copyright ownership.  Crate licenses
 * this file to you under the Apache License, Version 2.0 (the "License");
 * you may not use this file except in compliance with the License.  You may
 * obtain a copy of the License at
 *
 *   http://www.apache.org/licenses/LICENSE-2.0
 *
 * Unless required by applicable law or agreed to in writing, software
 * distributed under the License is distributed on an "AS IS" BASIS, WITHOUT
 * WARRANTIES OR CONDITIONS OF ANY KIND, either express or implied.  See the
 * License for the specific language governing permissions and limitations
 * under the License.
 *
 * However, if you have executed another commercial license agreement
 * with Crate these terms will supersede the license and you may use the
 * software solely pursuant to the terms of the relevant commercial agreement.
 */

package io.crate.metadata.table;

import com.google.common.collect.ImmutableList;
import com.google.common.collect.ImmutableMap;
import io.crate.DataType;
import io.crate.PartitionName;
import io.crate.analyze.WhereClause;
import io.crate.exceptions.ColumnUnknownException;
import io.crate.metadata.*;
import io.crate.planner.RowGranularity;
import io.crate.planner.symbol.DynamicReference;

import java.io.IOException;
import java.util.Collection;
import java.util.Iterator;
import java.util.List;
import java.util.Map;

public class TestingTableInfo extends AbstractTableInfo {

    private final Routing routing;
    private final String clusteredBy;

    public static Builder builder(TableIdent ident, RowGranularity granularity, Routing routing) {
        return new Builder(ident, granularity, routing);
    }

    public static class Builder {

        private final ImmutableList.Builder<ReferenceInfo> columns = ImmutableList.builder();
        private final ImmutableMap.Builder<ColumnIdent, ReferenceInfo> references = ImmutableMap.builder();
        private final ImmutableList.Builder<ReferenceInfo> partitionedByColumns = ImmutableList.builder();
        private final ImmutableList.Builder<String> primaryKey = ImmutableList.builder();
        private final ImmutableList.Builder<String> partitionedBy = ImmutableList.builder();
        private final ImmutableList.Builder<PartitionName> partitions = ImmutableList.builder();
        private String clusteredBy;
        private int partitionedByColumnCount = 0;


        private final RowGranularity granularity;
        private final TableIdent ident;
        private final Routing routing;
        private boolean isAlias = false;

        public Builder(TableIdent ident, RowGranularity granularity, Routing routing) {
            this.granularity = granularity;
            this.routing = routing;
            this.ident = ident;
        }

        public Builder add(String column, DataType type, List<String> path) {
            return add(column, type, path, ReferenceInfo.ObjectType.DYNAMIC);
        }
        public Builder add(String column, DataType type, List<String> path, ReferenceInfo.ObjectType objectType) {
            return add(column, type, path, objectType, false);
        }
        public Builder add(String column, DataType type, List<String> path,
                           boolean partitionBy) {
            return add(column, type, path, ReferenceInfo.ObjectType.DYNAMIC, partitionBy);
        }

        public Builder add(String column, DataType type, List<String> path,
                           ReferenceInfo.ObjectType objectType, boolean partitionBy) {
<<<<<<< HEAD
            ReferenceInfo info = new ReferenceInfo(new ReferenceIdent(ident, column, path), granularity, type, objectType);
=======
            RowGranularity rowGranularity = granularity;
            if (partitionBy) {
                rowGranularity = RowGranularity.INDEX;
            }
            ReferenceInfo info = new ReferenceInfo(new ReferenceIdent(ident, column, path), rowGranularity, type, objectType);
>>>>>>> e8654508
            if (info.ident().isColumn()) {
                columns.add(info);
            }
            references.put(info.ident().columnIdent(), info);
            if (partitionBy) {
                partitionedByColumns.add(info);
<<<<<<< HEAD
=======
                partitionedBy.add(info.ident().columnIdent().fqn());
                partitionedByColumnCount++;
>>>>>>> e8654508
            }
            return this;
        }

        public Builder addPrimaryKey(String column) {
            primaryKey.add(column);
            return this;
        }

        public Builder clusteredBy(String clusteredBy) {
            this.clusteredBy = clusteredBy;
            return this;
        }

        public Builder isAlias(boolean isAlias) {
            this.isAlias = isAlias;
            return this;
        }

        public Builder addPartitions(String... partitionNames) {
            for (String partitionName : partitionNames) {
                try {
                    PartitionName partition = PartitionName.fromString(partitionName, ident.name(), partitionedByColumnCount);
                    partitions.add(partition);
                } catch (IOException e) {
                    // ignore
                }
            }
            return this;
        }

        public TableInfo build() {
            return new TestingTableInfo(columns.build(), partitionedByColumns.build(),
                    references.build(), ident,
<<<<<<< HEAD
                    granularity, routing, primaryKey.build(), clusteredBy, isAlias);
=======
                    granularity, routing, primaryKey.build(), clusteredBy, isAlias,
                    partitionedBy.build(), partitions.build());
>>>>>>> e8654508
        }


    }


    private final List<ReferenceInfo> columns;
    private final List<ReferenceInfo> partitionedByColumns;
    private final Map<ColumnIdent, ReferenceInfo> references;
    private final TableIdent ident;
    private final RowGranularity granularity;
    private final List<String> primaryKey;
    private final boolean isAlias;
    private final boolean hasAutoGeneratedPrimaryKey;
    private final List<String> partitionedBy;
    private final List<PartitionName> partitions;


    public TestingTableInfo(List<ReferenceInfo> columns,
                            List<ReferenceInfo> partitionedByColumns,
                            Map<ColumnIdent, ReferenceInfo> references,
                            TableIdent ident, RowGranularity granularity,
                            Routing routing,
                            List<String> primaryKey,
                            String clusteredBy,
                            boolean isAlias,
                            List<String> partitionedBy,
                            List<PartitionName> partitions) {
        this.columns = columns;
        this.partitionedByColumns = partitionedByColumns;
        this.references = references;
        this.ident = ident;
        this.granularity = granularity;
        this.routing = routing;
        this.primaryKey = primaryKey;
        this.clusteredBy = clusteredBy;
        this.isAlias = isAlias;
        this.hasAutoGeneratedPrimaryKey = (primaryKey == null || primaryKey.size()==0);
        this.partitionedBy = partitionedBy;
        this.partitions = partitions;
    }

    @Override
    public ReferenceInfo getColumnInfo(ColumnIdent columnIdent) {
        return references.get(columnIdent);
    }

    @Override
    public Collection<ReferenceInfo> columns() {
        return columns;
    }


    @Override
    public Collection<ReferenceInfo> partitionedByColumns() {
        return partitionedByColumns;
    }

    @Override
    public boolean isPartitioned() {
        return !partitionedByColumns.isEmpty();
    }

    @Override
    public RowGranularity rowGranularity() {
        return granularity;
    }

    @Override
    public TableIdent ident() {
        return ident;
    }

    @Override
    public Routing getRouting(WhereClause whereClause) {
        return routing;
    }

    @Override
    public List<String> primaryKey() {
        return primaryKey;
    }

    @Override
    public boolean hasAutoGeneratedPrimaryKey() {
        return hasAutoGeneratedPrimaryKey;
    }

    @Override
    public String clusteredBy() {
        return clusteredBy;
    }

    @Override
    public boolean isAlias() {
        return isAlias;
    }

    @Override
    public String[] concreteIndices() {
        return new String[]{ident.name()};
    }

    @Override
    public DynamicReference getDynamic(ColumnIdent ident) {
        if (!ident.isColumn()) {
            ColumnIdent parentIdent = ident.getParent();
            ReferenceInfo parentInfo = getColumnInfo(parentIdent);
            if (parentInfo != null && parentInfo.objectType() == ReferenceInfo.ObjectType.STRICT) {
                throw new ColumnUnknownException(ident().name(), ident.fqn());
            }
        }
        return new DynamicReference(new ReferenceIdent(ident(), ident), rowGranularity());
    }

    @Override
    public Iterator<ReferenceInfo> iterator() {
        return references.values().iterator();
    }

    @Override
    public List<String> partitionedBy() {
        return partitionedBy;
    }

    @Override
    public List<PartitionName> partitions() {
        return partitions;
    }

}<|MERGE_RESOLUTION|>--- conflicted
+++ resolved
@@ -82,26 +82,19 @@
 
         public Builder add(String column, DataType type, List<String> path,
                            ReferenceInfo.ObjectType objectType, boolean partitionBy) {
-<<<<<<< HEAD
-            ReferenceInfo info = new ReferenceInfo(new ReferenceIdent(ident, column, path), granularity, type, objectType);
-=======
             RowGranularity rowGranularity = granularity;
             if (partitionBy) {
-                rowGranularity = RowGranularity.INDEX;
+                rowGranularity = RowGranularity.TABLE;
             }
             ReferenceInfo info = new ReferenceInfo(new ReferenceIdent(ident, column, path), rowGranularity, type, objectType);
->>>>>>> e8654508
             if (info.ident().isColumn()) {
                 columns.add(info);
             }
             references.put(info.ident().columnIdent(), info);
             if (partitionBy) {
                 partitionedByColumns.add(info);
-<<<<<<< HEAD
-=======
                 partitionedBy.add(info.ident().columnIdent().fqn());
                 partitionedByColumnCount++;
->>>>>>> e8654508
             }
             return this;
         }
@@ -136,12 +129,8 @@
         public TableInfo build() {
             return new TestingTableInfo(columns.build(), partitionedByColumns.build(),
                     references.build(), ident,
-<<<<<<< HEAD
-                    granularity, routing, primaryKey.build(), clusteredBy, isAlias);
-=======
                     granularity, routing, primaryKey.build(), clusteredBy, isAlias,
                     partitionedBy.build(), partitions.build());
->>>>>>> e8654508
         }
 
 
